/*
 * Copyright 2013 Google Inc.
 *
 * This program is free software; you can redistribute it and/or
 * modify it under the terms of the GNU General Public License
 * as published by the Free Software Foundation; either version 2
 * of the License, or (at your option) any later version.
 *
 * This program is distributed in the hope that it will be useful,
 * but WITHOUT ANY WARRANTY; without even the implied warranty of
 * MERCHANTABILITY or FITNESS FOR A PARTICULAR PURPOSE.  See the
 * GNU General Public License for more details.
 *
 * You should have received a copy of the GNU General Public License
 * along with this program; if not, write to the Free Software
 * Foundation, Inc., 51 Franklin Street, Fifth Floor, Boston, MA
 * 02110-1301, USA.
 */
/*
 * Author: ncardwell@google.com (Neal Cardwell)
 *
 * A module to execute a system call from a test script.
 */

#include "run_system_call.h"

#include <arpa/inet.h>
#include <assert.h>
#include <errno.h>
#include <fcntl.h>
#include <limits.h>
#include <netinet/in.h>
#include <poll.h>
#include <pthread.h>
#include <stdint.h>
#include <stdlib.h>
#include <string.h>
#include <sys/ioctl.h>
#include <sys/socket.h>
#include <sys/syscall.h>
#include <sys/types.h>
#include <sys/uio.h>
#include <time.h>
#include <unistd.h>
#include "logging.h"
#include "run.h"
#include "script.h"

static int to_live_fd(struct state *state, int script_fd, int *live_fd,
		      char **error);
#if defined(linux)
struct sctp_tlv {
        u16 sn_type;
        u16 sn_flags;
        u32 sn_length;
};
#endif
#if defined(__FreeBSD__) || defined(linux)
static int check_sctp_notification(struct iovec *iov, struct expression *iovec_expr,
				   char **error);
static int parse_expression_to_sctp_initmsg(struct expression *expr, struct sctp_initmsg *init,
				            char **error);
static int parse_expression_to_sctp_sndrcvinfo(struct expression *expr, struct sctp_sndrcvinfo *info,
					       char **error);
#endif
#if defined(__FreeBSD__)
static int parse_expression_to_sctp_sndinfo(struct expression *expr, struct sctp_sndinfo *info,
				            char **error);
static int parse_expression_to_sctp_prinfo(struct expression *expr, struct sctp_prinfo *info,
				            char **error);
static int parse_expression_to_sctp_authinfo(struct expression *expr, struct sctp_authinfo *info,
				             char **error);
#endif
#if defined(SCTP_DEFAULT_SNDINFO) || defined(SCTP_SNDINFO)
static int check_sctp_sndinfo(struct sctp_sndinfo_expr *expr, struct sctp_sndinfo *sctp_sndinfo,
			      char **error);
#endif
#if defined(SCTP_INITMSG) || defined(SCTP_INIT)
static int check_sctp_initmsg(struct sctp_initmsg_expr *expr, struct sctp_initmsg *sctp_initmsg,
			      char **error);
#endif
<<<<<<< HEAD
#if defined(Linux) || defined(__FreeBSD__)
static int check_sctp_sndrcvinfo(struct sctp_sndrcvinfo_expr *expr, struct sctp_sndrcvinfo *sctp_sndrcvinfo,
				 char** error);
#endif
#if defined(Linux) || defined(__FreeBSD__)
static int check_sctp_rcvinfo(struct sctp_rcvinfo_expr *expr, struct sctp_rcvinfo *sctp_rcvinfo,
				 char** error);
#endif
#if defined(Linux) || defined(__FreeBSD__)
static int check_sctp_nxtinfo(struct sctp_nxtinfo_expr *expr, struct sctp_nxtinfo *sctp_nxtinfo,
=======
#if defined(linux) || defined(__FreeBSD__)
static int check_sctp_sndrcvinfo(struct sctp_sndrcvinfo_expr *expr,
				 struct sctp_sndrcvinfo *sctp_sndrcvinfo,
>>>>>>> 69073f4d
				 char** error);
#endif

/* Provide a wrapper for the Linux gettid() system call (glibc does not). */
static pid_t gettid(void)
{
#ifdef linux
	return syscall(__NR_gettid);
#endif
#if defined(__FreeBSD__) || defined(__OpenBSD__) || defined(__NetBSD__)
	/* TODO(ncardwell): Implement me. XXX */
	return 0;
#endif /* defined(__FreeBSD__) || defined(__OpenBSD__) || defined(__NetBSD__)*/
}

/* Read a whole file into the given buffer of the given length. */
static void read_whole_file(const char *path, char *buffer, int max_bytes)
{
	int fd = open(path, O_RDONLY);
	if (fd < 0)
		die_perror("open");

	int bytes = read(fd, buffer, max_bytes);
	if (bytes < 0)
		die_perror("read");
	else if (bytes == max_bytes)
		die("%s file too large to read\n", path);

	if (close(fd) < 0)
		die_perror("close");
}

/* Return true iff the given thread is sleeping. */
static bool is_thread_sleeping(pid_t process_id, pid_t thread_id)
{
	/* Read the entire thread state file, using the buffer size ps uses. */
	char *proc_path = NULL;
	asprintf(&proc_path, "/proc/%d/task/%d/stat", process_id, thread_id);
	const int STATE_BUFFER_BYTES = 1023;
	char *state = calloc(STATE_BUFFER_BYTES, 1);
	read_whole_file(proc_path, state, STATE_BUFFER_BYTES - 1);
	state[STATE_BUFFER_BYTES - 1] = '\0';

	/* Parse the thread state from the third space-delimited field. */
	const int THREAD_STATE_INDEX = 3;
	const char *field = state;
	int i = 0;
	for (i = 0; i < THREAD_STATE_INDEX - 1; i++) {
		field = strchr(field, ' ');
		if (field == NULL)
			die("unable to parse %s\n", proc_path);
		++field;
	}
	bool is_sleeping = (field[0] == 'S');

	free(proc_path);
	free(state);

	return is_sleeping;
}

/* Returns number of expressions in the list. */
static int expression_list_length(struct expression_list *list)
{
	int count = 0;
	while (list != NULL) {
		list = list->next;
		++count;
	}
	return count;
}

static int get_arg_count(struct expression_list *args)
{
	return expression_list_length(args);
}

/* Verify that the expression list has the expected number of
 * expressions. Returns STATUS_OK on success; on failure returns
 * STATUS_ERR and sets error message.
 */
static int check_arg_count(struct expression_list *args, int expected,
			   char **error)
{
	assert(expected >= 0);
	int actual = get_arg_count(args);
	if (actual != expected) {
		asprintf(error, "Expected %d args but got %d", expected,
			 actual);
		return STATUS_ERR;
	}
	return STATUS_OK;
}

/* Returns the argument with the given index. Returns the argument on
 * success; on failure returns NULL and sets error message.
 */
static struct expression *get_arg(struct expression_list *args,
				   int index, char **error)
{
	assert(index >= 0);
	int current = 0;
	while ((args != NULL) && (current < index)) {
		args = args->next;
		++current;
	}
	if ((args != NULL) && (current == index)) {
		if (!args->expression)
			asprintf(error, "Unknown expression at index %d",
				 index);
		return args->expression;
	} else {
		asprintf(error, "Argument list too short");
		return NULL;
	}
}

/* Return STATUS_OK if the expression is of the expected
 * type. Otherwise fill in the error with a human-readable error
 * message about the mismatch and return STATUS_ERR.
 */
static int check_type(struct expression *expression,
		      enum expression_t expected_type,
		      char **error)
{
	if (expression->type == expected_type) {
		return STATUS_OK;
	} else {
		asprintf(error, "Bad type; actual: %s expected: %s",
			 expression_type_to_string(expression->type),
			 expression_type_to_string(expected_type));
		return STATUS_ERR;
	}
}

/* Sets the value from the expression argument, checking that it is a
 * valid u32, and matches the expected type. Returns STATUS_OK on
 * success; on failure returns STATUS_ERR and sets error message.
 */
static int get_u32(struct expression *expression,
		   u32 *value, char **error)
{
	if (check_type(expression, EXPR_INTEGER, error))
		return STATUS_ERR;
	if ((expression->value.num > UINT32_MAX) ||
	    (expression->value.num < 0)) {
		asprintf(error,
			 "Value out of range for 32-bit unsigned integer: %lld",
			 expression->value.num);
		return STATUS_ERR;
	}
	*value = expression->value.num;
	return STATUS_OK;
}

/* Sets the value from the expression argument, checking that it is a
 * valid s32 or u32, and matches the expected type. Returns STATUS_OK on
 * success; on failure returns STATUS_ERR and sets error message.
 */
static int get_s32(struct expression *expression,
		   s32 *value, char **error)
{
	if (check_type(expression, EXPR_INTEGER, error))
		return STATUS_ERR;
	if ((expression->value.num > UINT_MAX) ||
	    (expression->value.num < INT_MIN)) {
		asprintf(error,
			 "Value out of range for 32-bit integer: %lld",
			 expression->value.num);
		return STATUS_ERR;
	}
	*value = expression->value.num;
	return STATUS_OK;
}

#if defined(SCTP_STATUS) || defined(SCTP_PEER_ADDR_PARAMS) || defined(SCTP_SS_VALUE)
/* Sets the value from the expression argument, checking that it is a
 * valid u16, and matches the expected type. Returns STATUS_OK on
 * success; on failure returns STATUS_ERR and sets error message.
 */
static int get_u16(struct expression *expression,
		   u16 *value, char **error)
{
	if (check_type(expression, EXPR_INTEGER, error))
		return STATUS_ERR;
	if ((expression->value.num > UINT16_MAX) ||
	    (expression->value.num < 0)) {
		asprintf(error,
			 "Value out of range for 16-bit unsigned integer: %lld",
			 expression->value.num);
		return STATUS_ERR;
	}
	*value = expression->value.num;
	return STATUS_OK;
}
#endif

#if 0
/* Sets the value from the expression argument, checking that it is a
 * valid s16, and matches the expected type. Returns STATUS_OK on
 * success; on failure returns STATUS_ERR and sets error message.
 */
static int get_s16(struct expression *expression,
		   s16 *value, char **error)
{
	if (check_type(expression, EXPR_INTEGER, error))
		return STATUS_ERR;
	if ((expression->value.num > INT16_MAX) ||
		(expression->value.num < INT16_MIN)) {
		asprintf(error,
			"Value out of range for 16-bit integer: %lld",
			expression->value.num);
		return STATUS_ERR;
	}
	*value = expression->value.num;
	return STATUS_OK;
}
#endif

#if defined(SCTP_PEER_ADDR_PARAMS)
/* Sets the value from the expression argument, checking that it is a
 * valid u8, and matches the expected type. Returns STATUS_OK on
 * success; on failure returns STATUS_ERR and sets error message.
 */
static int get_u8(struct expression *expression,
		  u8 *value, char **error)
{
	if (check_type(expression, EXPR_INTEGER, error))
		return STATUS_ERR;
	if ((expression->value.num > UINT8_MAX) ||
		(expression->value.num < 0)) {
		asprintf(error,
			 "Value out of range for 8-bit unsigned integer: %lld",
			 expression->value.num);
		return STATUS_ERR;
	}
	*value = expression->value.num;
	return STATUS_OK;
}
#endif

#if 0
/* Sets the value from the expression argument, checking that it is a
 * valid s8, and matches the expected type. Returns STATUS_OK on
 * success; on failure returns STATUS_ERR and sets error message.
 */
static int get_s8(struct expression *expression,
		  s8 *value, char **error)
{
	if (check_type(expression, EXPR_INTEGER, error))
		return STATUS_ERR;
	if ((expression->value.num > INT8_MAX) ||
		(expression->value.num < INT8_MIN)) {
		asprintf(error,
			 "Value out of range for 8-bit integer: %lld",
			 expression->value.num);
		return STATUS_ERR;
	}
	*value = expression->value.num;
	return STATUS_OK;
}
#endif

/* Return the value of the argument with the given index, and verify
 * that it has the expected type.
 */
static int s32_arg(struct expression_list *args,
		   int index, s32 *value, char **error)
{
	struct expression *expression = get_arg(args, index, error);
	if (expression == NULL)
		return STATUS_ERR;
	return get_s32(expression, value, error);
}

/* Return the value of the argument with the given index, and verify
 * that it has the expected type: a list with a single integer.
 */
static int s32_bracketed_arg(struct expression_list *args,
			     int index, s32 *value, char **error)
{
	struct expression_list *list;
	struct expression *expression;

	expression = get_arg(args, index, error);
	if (expression == NULL)
		return STATUS_ERR;
	if (check_type(expression, EXPR_LIST, error))
		return STATUS_ERR;
	list = expression->value.list;
	if (expression_list_length(list) != 1) {
		asprintf(error,
			 "Expected [<integer>] but got multiple elements");
		return STATUS_ERR;
	}
	return get_s32(list->expression, value, error);
}

/* Return the value of the argument with the given index, and verify
 * that it has the expected type: a list with a single integer.
 */
#ifdef __FreeBSD__
static int u32_bracketed_arg(struct expression_list *args,
			     int index, u32 *value, char **error)
{
	struct expression_list *list;
	struct expression *expression;

	expression = get_arg(args, index, error);
	if (expression == NULL)
		return STATUS_ERR;
	if (check_type(expression, EXPR_LIST, error))
		return STATUS_ERR;
	list = expression->value.list;
	if (expression_list_length(list) != 1) {
		asprintf(error,
			 "Expected [<integer>] but got multiple elements");
		return STATUS_ERR;
	}
	return get_u32(list->expression, value, error);
}
#endif

/* Return STATUS_OK iff the argument with the given index is an
 * ellipsis (...).
 */
static int ellipsis_arg(struct expression_list *args, int index, char **error)
{
	struct expression *expression = get_arg(args, index, error);
	if (expression == NULL)
		return STATUS_ERR;
	if (check_type(expression, EXPR_ELLIPSIS, error))
		return STATUS_ERR;
	return STATUS_OK;
}

#if defined(SCTP_GET_PEER_ADDR_INFO) || defined(SCTP_PEER_ADDR_PARAMS)
/* Return STATUS_OK if the argument in from type sockaddr_in or
 * sockaddr_in6
 */
static int get_sockstorage_arg(struct expression *arg, struct sockaddr_storage *addr, int live_fd)
{
	if (arg->type == EXPR_ELLIPSIS) {
		socklen_t len;

		len = (socklen_t)sizeof(struct sockaddr_storage);
		if (getpeername(live_fd, (struct sockaddr *)addr, &len)) {
			return STATUS_ERR;
		}
	} else if (arg->type == EXPR_SOCKET_ADDRESS_IPV4) {
		memcpy(addr, arg->value.socket_address_ipv4, sizeof(struct sockaddr_in));
	} else if (arg->type == EXPR_SOCKET_ADDRESS_IPV6) {
		memcpy(addr, arg->value.socket_address_ipv6, sizeof(struct sockaddr_in6));
	} else {
		return STATUS_ERR;
	}
	return STATUS_OK;
}
#endif

#if defined(__FreeBSD__) || defined(linux)
static int check_sockaddr(struct expression *sockaddr_expr, struct sockaddr *live_addr, char **error) {

	if (sockaddr_expr->type != EXPR_ELLIPSIS) {
		struct sockaddr *script_addr;
		if (sockaddr_expr->type == EXPR_SOCKET_ADDRESS_IPV4) {
			script_addr = (struct sockaddr*)sockaddr_expr->value.socket_address_ipv4;
		} else if (sockaddr_expr->type == EXPR_SOCKET_ADDRESS_IPV6) {
			script_addr = (struct sockaddr*)sockaddr_expr->value.socket_address_ipv6;
		} else {
			asprintf(error, "Bad type for sockaddr");
			return STATUS_ERR;
		}
		if (script_addr->sa_family != live_addr->sa_family) {
			asprintf(error, "sockaddr sa_family expected: %d actual: %d",
				 script_addr->sa_family, live_addr->sa_family);
			return STATUS_ERR;
		}
		switch(script_addr->sa_family) {
		case AF_INET:
			{
				struct sockaddr_in *script_sockaddr = (struct sockaddr_in*)script_addr;
				struct sockaddr_in *live_sockaddr = (struct sockaddr_in*)live_addr;
				if (live_sockaddr->sin_port != script_sockaddr->sin_port) {
					asprintf(error, "sockaddr_in from.sinport. expected: %d actual %d",
						ntohs(script_sockaddr->sin_port), ntohs(live_sockaddr->sin_port));
					return STATUS_ERR;
				}
				if (live_sockaddr->sin_addr.s_addr != script_sockaddr->sin_addr.s_addr) {
					int len = strnlen(inet_ntoa(script_sockaddr->sin_addr), 16);
					char *expected_addr = malloc(sizeof(char) * len);
					memcpy(expected_addr, inet_ntoa(script_sockaddr->sin_addr), len);
					asprintf(error, "sockaddr_in from.sin_addr. expected: %s actual %s",
						expected_addr, inet_ntoa(live_sockaddr->sin_addr));
					free(expected_addr);
					return STATUS_ERR;
				}
			}
			break;
		case AF_INET6:
			{
				struct sockaddr_in6 *script_sockaddr = (struct sockaddr_in6*)script_addr;
				struct sockaddr_in6 *live_sockaddr = (struct sockaddr_in6*)live_addr;
				if (live_sockaddr->sin6_port != script_sockaddr->sin6_port) {
					asprintf(error, "sockaddr_in6 from.sinport. expected: %d actual %d",
						ntohs(script_sockaddr->sin6_port), ntohs(live_sockaddr->sin6_port));
					return STATUS_ERR;
				}
				if (live_sockaddr->sin6_addr.s6_addr != script_sockaddr->sin6_addr.s6_addr) {
					char expected_addr[INET6_ADDRSTRLEN];
					char live_addr[INET6_ADDRSTRLEN];
					inet_ntop(AF_INET6, &script_sockaddr->sin6_addr, expected_addr, INET6_ADDRSTRLEN);
					inet_ntop(AF_INET6, &live_sockaddr->sin6_addr, live_addr, INET6_ADDRSTRLEN);
					asprintf(error, "sockaddr_in6 from.sin6_addr. expected: %s actual %s",
						 expected_addr, live_addr);
					return STATUS_ERR;
				}
			}
			break;
		}
	}
	return STATUS_OK;
}
#endif

#if defined(__FreeBSD__) || defined(linux)
int check_u8_expr(struct expression *expr, u8 value, char *val_name, char **error) {
	if (expr->type != EXPR_ELLIPSIS) {
		u8 script_val;

		if (get_u8(expr, &script_val, error)) {
			return STATUS_ERR;
		}
		if (script_val != value) {
			asprintf(error, "%s: expected: %hhu actual: %hhu", val_name, script_val, value);
			return STATUS_ERR;
		}
	}
	return STATUS_OK;
}
#endif

#if defined(__FreeBSD__) || defined(linux)
int check_u16_expr(struct expression *expr, u16 value, char *val_name, char **error) {
	if (expr->type != EXPR_ELLIPSIS) {
		u16 script_val;

		if (get_u16(expr, &script_val, error)) {
			return STATUS_ERR;
		}
		if (script_val != value) {
			asprintf(error, "%s: expected: %hu actual: %hu", val_name, script_val, value);
			return STATUS_ERR;
		}
	}
	return STATUS_OK;
}
#endif

int check_s32_expr(struct expression *expr, s16 value, char *val_name, char **error) {
	if (expr->type != EXPR_ELLIPSIS) {
		s32 script_val;

		if (get_s32(expr, &script_val, error)) {
			return STATUS_ERR;
		}
		if (script_val != value) {
			asprintf(error, "%s: expected: %d actual: %d", val_name, script_val, value);
			return STATUS_ERR;
		}
	}
	return STATUS_OK;
}

int check_u32_expr(struct expression *expr, u32 value, char *val_name, char **error) {
	if (expr->type != EXPR_ELLIPSIS) {
		u32 script_val;

		if (get_u32(expr, &script_val, error)) {
			return STATUS_ERR;
		}
		if (script_val != value) {
			asprintf(error, "%s: expected: %u actual: %u", val_name, script_val, value);
			return STATUS_ERR;
		}
	}
	return STATUS_OK;
}

#if defined(__FreeBSD__) || defined(linux)
static int check_u8array_expr(struct expression *expr_list, u8 *data, size_t data_len, char *val_name, char **error) {
	if ( expr_list->type != EXPR_ELLIPSIS) {
		struct expression *expr = NULL;
		unsigned int i;

		switch(expr_list->type) {
		case EXPR_LIST:
			if (data_len != expression_list_length(expr_list->value.list)) {
				asprintf(error, "%s length: expected: %u actual %zu",
					 val_name, expression_list_length(expr_list->value.list), data_len);
				return STATUS_ERR;
			}
			for (i = 0; i < data_len; i++) {
				expr = get_arg(expr_list->value.list, i, error);
				if (expr->type != EXPR_ELLIPSIS) {
					u8 script_val;

					if (get_u8(expr, &script_val, error)) {
						return STATUS_ERR;
					}
					if (script_val != data[i]) {
						asprintf(error, "%s[%d]: expected: %hhu actual: %hhu",
							val_name, i, script_val, data[i]);
						return STATUS_ERR;
					}
				}
			}
			break;
		case EXPR_NULL:
			if (data != NULL)
				return STATUS_ERR;
			break;
		default: asprintf(error, "Bad expressiontype for %s", val_name);
			return STATUS_ERR;
			break;
		}
	}
	return STATUS_OK;
}
#endif

/* Free all the space used by the given iovec. */
static void iovec_free(struct iovec *iov, size_t iov_len)
{
	int i;

	if (iov == NULL)
		return;

	for (i = 0; i < iov_len; ++i)
		free(iov[i].iov_base);
	free(iov);
}

/* Allocate and fill in an iovec described by the given expression.
 * Return STATUS_OK if the expression is a valid iovec. Otherwise
 * fill in the error with a human-readable error message and return
 * STATUS_ERR.
 */
static int iovec_new(struct expression *expression,
		     struct iovec **iov_ptr, size_t *iov_len_ptr,
		     char **error)
{
	int status = STATUS_ERR;
	int i;
	struct expression_list *list;	/* input expression from script */
	size_t iov_len = 0;
	struct iovec *iov = NULL;	/* live output */

	if (check_type(expression, EXPR_LIST, error))
		goto error_out;

	list = expression->value.list;

	iov_len = expression_list_length(list);
	iov = calloc(iov_len, sizeof(struct iovec));

	for (i = 0; i < iov_len; ++i, list = list->next) {
		size_t len;
		struct iovec_expr *iov_expr;

		if (check_type(list->expression, EXPR_IOVEC, error))
			goto error_out;

		iov_expr = list->expression->value.iovec;

		assert(iov_expr->iov_base->type == EXPR_ELLIPSIS ||
		       iov_expr->iov_base->type == EXPR_SCTP_ASSOC_CHANGE ||
		       iov_expr->iov_base->type == EXPR_SCTP_PADDR_CHANGE ||
		       iov_expr->iov_base->type == EXPR_SCTP_REMOTE_ERROR ||
		       iov_expr->iov_base->type == EXPR_SCTP_SEND_FAILED ||
		       iov_expr->iov_base->type == EXPR_SCTP_SHUTDOWN_EVENT ||
		       iov_expr->iov_base->type == EXPR_SCTP_ADAPTATION_EVENT ||
		       iov_expr->iov_base->type == EXPR_SCTP_PDAPI_EVENT ||
		       iov_expr->iov_base->type == EXPR_SCTP_AUTHKEY_EVENT ||
		       iov_expr->iov_base->type == EXPR_SCTP_SENDER_DRY_EVENT ||
		       iov_expr->iov_base->type == EXPR_SCTP_SEND_FAILED_EVENT ||
		       iov_expr->iov_base->type == EXPR_SCTP_TLV);
		assert(iov_expr->iov_len->type == EXPR_INTEGER);

		len = iov_expr->iov_len->value.num;

		iov[i].iov_len = len;
		iov[i].iov_base = calloc(len, 1);
	}

	status = STATUS_OK;

error_out:
	*iov_ptr = iov;
	*iov_len_ptr = iov_len;
	return status;
}

/* Allocate and fill in an
cmsghdr described by the given expression.
 * Return STATUS_OK if the expression is a valid cmsghdr. Otherwise
 * fill in the error with a human-readable error message and return
 * STATUS_ERR.
 */
static int cmsg_new(struct expression *expression,
		    void **cmsg_ptr, size_t *cmsg_len_ptr, char **error)
{
	struct expression_list *list;
	int list_len = 0, i = 0;
	size_t cmsg_size = 0;
	struct cmsghdr *cmsg;

	if (check_type(expression, EXPR_LIST, error))
		return STATUS_ERR;
	list = expression->value.list;
	list_len = expression_list_length(list);
	//calc size of cmsg in list
	if (list_len == 0){
		cmsg_ptr = NULL;
		return STATUS_OK;
	}
	for (i = 0; i < list_len; i++) {
		struct expression *cmsg_expr;
		cmsg_expr = get_arg(list, i, error);
		switch (cmsg_expr->value.cmsghdr->cmsg_data->type) {
#if defined(SCTP_INIT)
		case EXPR_SCTP_INITMSG:
			cmsg_size += CMSG_SPACE(sizeof(struct sctp_initmsg));
			break;
#endif
#if defined(SCTP_SNDRCV)
		case EXPR_SCTP_SNDRCVINFO:
			cmsg_size += CMSG_SPACE(sizeof(struct sctp_sndrcvinfo));
			break;
#endif
#if defined(SCTP_SNDINFO)
		case EXPR_SCTP_SNDINFO:
			cmsg_size += CMSG_SPACE(sizeof(struct sctp_sndinfo));
			break;
#endif
#if defined(SCTP_RCVINFO)
		case EXPR_SCTP_RCVINFO:
			cmsg_size += CMSG_SPACE(sizeof(struct sctp_rcvinfo));
			break;
#endif
#if defined(SCTP_NXTINFO)
		case EXPR_SCTP_NXTINFO:
			cmsg_size += CMSG_SPACE(sizeof(struct sctp_nxtinfo));
			break;
#endif
#if defined(SCTP_PRINFO)
		case EXPR_SCTP_PRINFO:
			cmsg_size += CMSG_SPACE(sizeof(struct sctp_prinfo));
			break;
#endif
#if defined(SCTP_AUTHINFO)
		case EXPR_SCTP_AUTHINFO:
			cmsg_size += CMSG_SPACE(sizeof(struct sctp_authinfo));
			break;
#endif
#if defined(SCTP_DSTADDRV4)
		case EXPR_SOCKET_ADDRESS_IPV4:
			cmsg_size += CMSG_SPACE(sizeof(struct in_addr));
			break;
#endif
#if defined(SCTP_DSTADDRV6)
		case EXPR_SOCKET_ADDRESS_IPV6:
			cmsg_size += CMSG_SPACE(sizeof(struct in6_addr));
			break;
#endif
		default:
			asprintf(error,"cmsg %d type not valid", i);
			return STATUS_ERR;
		}
	}
	*cmsg_len_ptr = cmsg_size;
	cmsg = calloc(1, cmsg_size);
	*cmsg_ptr = (void *)cmsg;

	for (i = 0; i < list_len; i++) {
		struct expression *expr;
		struct cmsghdr_expr *cmsg_expr;

		expr = get_arg(list, i, error);
		if(check_type(expr, EXPR_CMSGHDR, error))
			goto error_out;
		cmsg_expr = expr->value.cmsghdr;
		if (get_u32(cmsg_expr->cmsg_len, &cmsg->cmsg_len, error))
			goto error_out;
		if (get_s32(cmsg_expr->cmsg_level, &cmsg->cmsg_level, error))
			goto error_out;
		if (get_s32(cmsg_expr->cmsg_type, &cmsg->cmsg_type, error))
			goto error_out;

		switch(cmsg_expr->cmsg_data->type) {
#if defined(SCTP_INIT)
		case EXPR_SCTP_INITMSG: {
			struct sctp_initmsg init;			
			if (parse_expression_to_sctp_initmsg(cmsg_expr->cmsg_data, &init, error)) {
				goto error_out;
			}
			memcpy(CMSG_DATA(cmsg), &init, sizeof(struct sctp_initmsg)); 
			cmsg = (struct cmsghdr *) ((caddr_t)cmsg + CMSG_SPACE(sizeof(struct sctp_initmsg)));
			break;
		}
#endif
#if defined(SCTP_SNDRCV)
		case EXPR_SCTP_SNDRCVINFO: {
			struct sctp_sndrcvinfo info;			
			if (parse_expression_to_sctp_sndrcvinfo(cmsg_expr->cmsg_data, &info, error)) {
				goto error_out;
			}
			memcpy(CMSG_DATA(cmsg), &info, sizeof(struct sctp_sndrcvinfo)); 
			cmsg = (struct cmsghdr *) ((caddr_t)cmsg + CMSG_SPACE(sizeof(struct sctp_sndrcvinfo)));
			break;		
		}
#endif
#if defined(SCTP_SNDINFO)
		case EXPR_SCTP_SNDINFO: {
			struct sctp_sndinfo info;
			if (parse_expression_to_sctp_sndinfo(cmsg_expr->cmsg_data, &info, error)) {
				goto error_out;
			}
			memcpy(CMSG_DATA(cmsg), &info, sizeof(struct sctp_sndinfo));
			cmsg = (struct cmsghdr *) ((caddr_t)cmsg + CMSG_SPACE(sizeof(struct sctp_sndinfo)));
			break;
		}
#endif
#if defined(SCTP_RCVINFO)
		case EXPR_SCTP_RCVINFO:
			cmsg = (struct cmsghdr *) ((caddr_t)cmsg + CMSG_SPACE(sizeof(struct sctp_rcvinfo)));
			break;
#endif
#if defined(SCTP_NXTINFO)
		case EXPR_SCTP_NXTINFO:
			cmsg = (struct cmsghdr *) ((caddr_t)cmsg + CMSG_SPACE(sizeof(struct sctp_nxtinfo)));
			break;
#endif
#if defined(SCTP_PRINFO)
		case EXPR_SCTP_PRINFO: {
			struct sctp_prinfo info;
			if (parse_expression_to_sctp_prinfo(cmsg_expr->cmsg_data, &info, error)) {
				goto error_out;
			}
			memcpy(CMSG_DATA(cmsg), &info, sizeof(struct sctp_prinfo));
			cmsg = (struct cmsghdr *) ((caddr_t)cmsg + CMSG_SPACE(sizeof(struct sctp_prinfo)));
			break;
		}
#endif
#if defined(SCTP_AUTHINFO)
		case EXPR_SCTP_AUTHINFO: {
			struct sctp_authinfo info;
			if (parse_expression_to_sctp_authinfo(cmsg_expr->cmsg_data, &info, error)) {
				goto error_out;
			}
			memcpy(CMSG_DATA(cmsg), &info, sizeof(struct sctp_authinfo));
			cmsg = (struct cmsghdr *) ((caddr_t)cmsg + CMSG_SPACE(sizeof(struct sctp_authinfo)));
			break;
		}
#endif
#if defined(SCTP_DSTADDRV4)
		case EXPR_SOCKET_ADDRESS_IPV4:
			memcpy(CMSG_DATA(cmsg), &cmsg_expr->cmsg_data->value.socket_address_ipv4->sin_addr, sizeof(struct in_addr));
			cmsg = (struct cmsghdr *)((caddr_t)cmsg + CMSG_SPACE(sizeof(struct in_addr)));
			break;
#endif
#if defined(SCTP_DSTADDRV6)
		case EXPR_SOCKET_ADDRESS_IPV6:
			memcpy(CMSG_DATA(cmsg), &cmsg_expr->cmsg_data->value.socket_address_ipv6->sin6_addr, sizeof(struct in6_addr));
			cmsg = (struct cmsghdr *)((caddr_t)cmsg + CMSG_SPACE(sizeof(struct in6_addr)));
			break;
#endif
		default:
			asprintf(error,"cmsg.cmsg_data %d type not valid", i);
			goto error_out;
		}
	}

	return STATUS_OK;
error_out:
	free(*cmsg_ptr);
	*cmsg_ptr = NULL;
	*cmsg_len_ptr = 0;
	return STATUS_ERR;
}
static int check_cmsghdr(struct expression *expr_list, struct msghdr *msg, char  **error) {
	struct expression_list *list;
	struct expression *cmsg_expr;
	struct cmsghdr *cmsg_ptr;
	int cnt = 0;

	assert(expr_list->type == EXPR_LIST);

	list = expr_list->value.list;
	for (cmsg_ptr = CMSG_FIRSTHDR(msg); cmsg_ptr != NULL; cmsg_ptr = CMSG_NXTHDR(msg, cmsg_ptr)) {
		cmsg_expr = get_arg(list, cnt, error);
		if (cmsg_expr->type != EXPR_ELLIPSIS) {
			struct cmsghdr_expr *expr;
			expr = cmsg_expr->value.cmsghdr;
			if (check_u32_expr(expr->cmsg_len, cmsg_ptr->cmsg_len,
					   "cmsghdr.cmsg_len", error))
				return STATUS_ERR;
			if (check_s32_expr(expr->cmsg_level, cmsg_ptr->cmsg_level,
					   "cmsghdr.cmsg_level", error))
				return STATUS_ERR;
			if (check_s32_expr(expr->cmsg_type, cmsg_ptr->cmsg_type,
					   "cmsghdr.cmsg_type", error))
				return STATUS_ERR;

			if (expr->cmsg_data->type == EXPR_ELLIPSIS) {
				continue;
			}
			switch(cmsg_ptr->cmsg_type) {
#ifdef SCTP_INIT
			case SCTP_INIT:
				if (check_sctp_initmsg(expr->cmsg_data->value.sctp_initmsg,
						       (struct sctp_initmsg *) CMSG_DATA(cmsg_ptr),
						       error)) {
					return STATUS_ERR;
				}
				break;
#endif
#ifdef SCTP_SNDRCV
			case SCTP_SNDRCV:
				if (check_sctp_sndrcvinfo(expr->cmsg_data->value.sctp_sndrcvinfo,
							  (struct sctp_sndrcvinfo *) CMSG_DATA(cmsg_ptr),
							  error)) {
					return STATUS_ERR;
				}
				break;
#endif
#ifdef SCTP_SNDINFO
			case SCTP_SNDINFO:
				if (check_sctp_sndinfo(expr->cmsg_data->value.sctp_sndinfo,
						       (struct sctp_sndinfo *) CMSG_DATA(cmsg_ptr),
						       error)) {
					return STATUS_ERR;
				}
				break;
#endif
#ifdef SCTP_RCVINFO
			case SCTP_RCVINFO:
				if (check_sctp_rcvinfo(expr->cmsg_data->value.sctp_rcvinfo,
						       (struct sctp_rcvinfo *) CMSG_DATA(cmsg_ptr),
						       error)) {
					return STATUS_ERR;
				}
				break;
#endif
#ifdef SCTP_NXTINFO
			case SCTP_NXTINFO:
				if (check_sctp_nxtinfo(expr->cmsg_data->value.sctp_nxtinfo,
						       (struct sctp_nxtinfo *) CMSG_DATA(cmsg_ptr),
						       error)) {
					return STATUS_ERR;
				}
				break;
#endif
#ifdef SCTP_PRINFO
			case SCTP_PRINFO:
				if (check_u16_expr(expr->cmsg_data->value.sctp_prinfo->pr_policy,
					   ((struct sctp_prinfo *)CMSG_DATA(cmsg_ptr))->pr_policy,
					   "prinfo.pr_policy", error)) {
					return STATUS_ERR;
				}
				if (check_u32_expr(expr->cmsg_data->value.sctp_prinfo->pr_value,
					   ((struct sctp_prinfo *)CMSG_DATA(cmsg_ptr))->pr_value,
					   "prinfo.pr_value", error)) {
					return STATUS_ERR;
				}
				break;
#endif
#ifdef SCTP_AUTHINFO
			case SCTP_AUTHINFO:
				if (check_u16_expr(expr->cmsg_data->value.sctp_authinfo->auth_keynumber,
					   ((struct sctp_authinfo *)CMSG_DATA(cmsg_ptr))->auth_keynumber,
					   "authinfo.auth_keynumber", error)) {
					return STATUS_ERR;
				}
				break;
#endif
#ifdef SCTP_DSTADDRV4
			case SCTP_DSTADDRV4:
				if (expr->cmsg_data->type != EXPR_ELLIPSIS) {
					struct sockaddr_in *addr = expr->cmsg_data->value.socket_address_ipv4;
					struct in_addr *cmsg_addr = (struct in_addr *) CMSG_DATA(cmsg_ptr);
					if (addr->sin_addr.s_addr != cmsg_addr->s_addr) {
						asprintf(error, "cmsg_data for SCTP_DSTADDRV4: expected: %s actual: %s",
							 inet_ntoa(addr->sin_addr),
							 inet_ntoa(*cmsg_addr));
						return STATUS_ERR;
					}
				}
				break;
#endif
#ifdef SCTP_DSTADDRV6
			case SCTP_DSTADDRV6:
				if (expr->cmsg_data->type != EXPR_ELLIPSIS) {
					struct sockaddr_in6 *addr = expr->cmsg_data->value.socket_address_ipv6;
					struct in6_addr *cmsg_addr = (struct in6_addr *) CMSG_DATA(cmsg_ptr);
					if (memcmp(&addr->sin6_addr, cmsg_addr, sizeof(struct in6_addr))) {
						char expected_addr[INET6_ADDRSTRLEN];
						char live_addr[INET6_ADDRSTRLEN];
						inet_ntop(AF_INET6, &addr->sin6_addr, expected_addr, INET6_ADDRSTRLEN);
						inet_ntop(AF_INET6, cmsg_addr, live_addr, INET6_ADDRSTRLEN);
						asprintf(error, "sockaddr_in6 from.sin6_addr. expected: %s actual %s",
							 expected_addr, live_addr);
						return STATUS_ERR;
					}
				}
				break;
#endif
			default:
				asprintf(error, "can't check cmsg type");
				return STATUS_ERR;
			}
		}
		cnt++;
	}
	return STATUS_OK;
}


/* Free all the space used by the given msghdr. */
static void msghdr_free(struct msghdr *msg, size_t iov_len)
{
	if (msg == NULL)
		return;

	free(msg->msg_name);
	iovec_free(msg->msg_iov, iov_len);
	free(msg->msg_control);
}

/* Allocate and fill in a msghdr described by the given expression. */
static int msghdr_new(struct expression *expression,
		      struct msghdr **msg_ptr, size_t *iov_len_ptr,
		      char **error)
{
	int status = STATUS_ERR;
	s32 s32_val = 0;
	struct msghdr_expr *msg_expr;	/* input expression from script */
	socklen_t name_len = sizeof(struct sockaddr_storage);
	struct msghdr *msg = NULL;	/* live output */
	size_t cmsg_len = 0;

	if (check_type(expression, EXPR_MSGHDR, error))
		goto error_out;

	msg_expr = expression->value.msghdr;

	msg = calloc(1, sizeof(struct msghdr));

	if (msg_expr->msg_name != NULL) {
		assert(msg_expr->msg_name->type == EXPR_ELLIPSIS);
		msg->msg_name = calloc(1, name_len);
	}

	if (msg_expr->msg_namelen != NULL) {
		assert(msg_expr->msg_namelen->type == EXPR_ELLIPSIS);
		msg->msg_namelen = name_len;
	}

	if (msg_expr->msg_iov != NULL) {
		if (iovec_new(msg_expr->msg_iov, &msg->msg_iov, iov_len_ptr,
			      error))
			goto error_out;
	}

	if (msg_expr->msg_iovlen != NULL) {
		if (get_s32(msg_expr->msg_iovlen, &s32_val, error))
			goto error_out;
		msg->msg_iovlen = s32_val;
	}

	if (msg->msg_iovlen != *iov_len_ptr) {
		asprintf(error,
			 "msg_iovlen %d does not match %d-element iovec array",
			 (int)msg->msg_iovlen, (int)*iov_len_ptr);
		goto error_out;
	}

	if (msg_expr->msg_control != NULL) {
		if (cmsg_new(msg_expr->msg_control, &msg->msg_control, &cmsg_len, error))
			goto error_out;
	}

	if (msg_expr->msg_controllen != NULL) {
		if (get_u32(msg_expr->msg_controllen, &msg->msg_controllen, error))
			goto error_out;
	}

	if (msg->msg_controllen != cmsg_len) {
		asprintf(error,
			 "msg_controllen %u does not match %zu size of cmsghdr array",
			 msg->msg_controllen, cmsg_len);
		goto error_out;
	}

	if (msg_expr->msg_flags != NULL) {
		if (get_s32(msg_expr->msg_flags, &s32_val, error))
			goto error_out;
		msg->msg_flags = s32_val;
	}

	status = STATUS_OK;

error_out:
	*msg_ptr = msg;
	return status;
}

/* Allocate and fill in a pollfds array described by the given
 * fds_expression. Return STATUS_OK if the expression is a valid
 * pollfd struct array. Otherwise fill in the error with a
 * human-readable error message and return STATUS_ERR.
 */
static int pollfds_new(struct state *state,
		       struct expression *fds_expression,
		       struct pollfd **fds_ptr, size_t *fds_len_ptr,
		       char **error)
{
	int status = STATUS_ERR;
	int i;
	struct expression_list *list;	/* input expression from script */
	size_t fds_len = 0;
	struct pollfd *fds = NULL;	/* live output */

	if (check_type(fds_expression, EXPR_LIST, error))
		goto error_out;

	list = fds_expression->value.list;

	fds_len = expression_list_length(list);
	fds = calloc(fds_len, sizeof(struct pollfd));

	for (i = 0; i < fds_len; ++i, list = list->next) {
		struct pollfd_expr *fds_expr;

		if (check_type(list->expression, EXPR_POLLFD, error))
			goto error_out;

		fds_expr = list->expression->value.pollfd;

		if (check_type(fds_expr->fd, EXPR_INTEGER, error))
			goto error_out;
		if (check_type(fds_expr->events, EXPR_INTEGER, error))
			goto error_out;
		if (check_type(fds_expr->revents, EXPR_INTEGER, error))
			goto error_out;

		if (to_live_fd(state, fds_expr->fd->value.num,
			       &fds[i].fd, error))
			goto error_out;

		fds[i].events = fds_expr->events->value.num;
		fds[i].revents = fds_expr->revents->value.num;
	}

	status = STATUS_OK;

error_out:
	*fds_ptr = fds;
	*fds_len_ptr = fds_len;
	return status;
}

/* Check the results of a poll() system call: check that the output
 * revents fields in the fds array match those in the script. Return
 * STATUS_OK if they match. Otherwise fill in the error with a
 * human-readable error message and return STATUS_ERR.
 */
static int pollfds_check(struct expression *fds_expression,
			 const struct pollfd *fds, size_t fds_len,
			 char **error)
{
	struct expression_list *list;	/* input expression from script */
	int i;

	assert(fds_expression->type == EXPR_LIST);
	list = fds_expression->value.list;

	for (i = 0; i < fds_len; ++i, list = list->next) {
		struct pollfd_expr *fds_expr;
		int expected_revents, actual_revents;

		assert(list->expression->type == EXPR_POLLFD);
		fds_expr = list->expression->value.pollfd;

		assert(fds_expr->fd->type == EXPR_INTEGER);
		assert(fds_expr->events->type == EXPR_INTEGER);
		assert(fds_expr->revents->type == EXPR_INTEGER);

		expected_revents = fds_expr->revents->value.num;
		actual_revents = fds[i].revents;
		if (actual_revents != expected_revents) {
			char *expected_revents_string =
				flags_to_string(poll_flags,
							expected_revents);
			char *actual_revents_string =
				flags_to_string(poll_flags,
							actual_revents);
			asprintf(error,
				 "Expected revents of %s but got %s "
				 "for pollfd %d",
				 expected_revents_string,
				 actual_revents_string,
				 i);
			free(expected_revents_string);
			free(actual_revents_string);
			return STATUS_ERR;
		}
	}
	return STATUS_OK;
}

/* For blocking system calls, give up the global lock and wake the
 * main thread so it can continue test execution. Callers should call
 * this function immediately before calling a system call in order to
 * release the global lock immediately before a system call that the
 * script expects to block.
 */
static void begin_syscall(struct state *state, struct syscall_spec *syscall)
{
	if (is_blocking_syscall(syscall)) {
		assert(state->syscalls->state == SYSCALL_ENQUEUED);
		state->syscalls->state = SYSCALL_RUNNING;
		run_unlock(state);
		DEBUGP("syscall thread: begin_syscall signals dequeued\n");
		if (pthread_cond_signal(&state->syscalls->dequeued) != 0)
			die_perror("pthread_cond_signal");
	}
}

/* Verify that the system call returned the expected result code and
 * errno value. Returns STATUS_OK on success; on failure returns
 * STATUS_ERR and sets error message. Callers should call this function
 * immediately after returning from a system call in order to immediately
 * re-grab the global lock if this is a blocking call.
 */
enum result_check_t {
	CHECK_EXACT,		/* check that result matches exactly */
	CHECK_NON_NEGATIVE,	/* check that result is non-negative */
	CHECK_ALLOW_MAPPING,	/* checks for results after accept-syscall */
};
static int end_syscall(struct state *state, struct syscall_spec *syscall,
		       enum result_check_t mode, int actual, char **error)
{
	int actual_errno = errno;	/* in case we clobber this later */
	s32 expected = 0;

	/* For blocking calls, advance state and reacquire the global lock. */
	if (is_blocking_syscall(syscall)) {
		s64 live_end_usecs = now_usecs();
		DEBUGP("syscall thread: end_syscall grabs lock\n");
		run_lock(state);
		state->syscalls->live_end_usecs = live_end_usecs;
		assert(state->syscalls->state == SYSCALL_RUNNING);
		state->syscalls->state = SYSCALL_DONE;
	}

	/* Compare actual vs expected return value */
	if (get_s32(syscall->result, &expected, error))
		return STATUS_ERR;
	if (mode == CHECK_NON_NEGATIVE) {
		if (actual < 0) {
			asprintf(error,
				 "Expected non-negative result but got %d with errno %d (%s)",
				 actual, actual_errno, strerror(actual_errno));
			return STATUS_ERR;
		}
	} else if (mode == CHECK_EXACT) {
		if (actual != expected) {
			if (actual < 0)
				asprintf(error,
					 "Expected result %d but got %d with errno %d (%s)",
					 expected,
					 actual,
					 actual_errno, strerror(actual_errno));
			else
				asprintf(error,
					 "Expected result %d but got %d",
					 expected, actual);
			return STATUS_ERR;
		}
	} else if (mode == CHECK_ALLOW_MAPPING) {
		if ((expected >= 0)  && (actual < 0)) {
			asprintf(error,
				 "Expected non-negative result but got %d with errno %d (%s)",
				 actual, actual_errno, strerror(actual_errno));
			return STATUS_ERR;
		} else if ((expected < 0) && (actual != expected)) {
			asprintf(error,
				 "Expected result %d but got %d",
				 expected, actual);
			return STATUS_ERR;
		}
	} else {
		assert(!"bad mode");
	}

	/* Compare actual vs expected errno */
	if (syscall->error != NULL) {
		s64 expected_errno = 0;
		if (symbol_to_int(syscall->error->errno_macro,
				  &expected_errno, error))
			return STATUS_ERR;
		if (actual_errno != expected_errno) {
			char *exp_error, *act_error;

			asprintf(&exp_error, "%s", strerror(expected_errno));
			asprintf(&act_error, "%s", strerror(actual_errno));
			asprintf(error,
				 "Expected errno %d (%s) but got %d (%s)",
				 (int)expected_errno, exp_error,
				 actual_errno, act_error);
			free(exp_error);
			free(act_error);
			return STATUS_ERR;
		}
	}

	return STATUS_OK;
}

/* Return a pointer to the socket with the given script fd, or NULL. */
static struct socket *find_socket_by_script_fd(
	struct state *state, int script_fd)
{
	struct socket *socket = NULL;
	for (socket = state->sockets; socket != NULL; socket = socket->next)
		if (!socket->is_closed && (socket->script.fd == script_fd)) {
			assert(socket->live.fd >= 0);
			assert(socket->script.fd >= 0);
			return socket;
		}
	return NULL;
}

/* Return a pointer to the socket with the given live fd, or NULL. */
static struct socket *find_socket_by_live_fd(
	struct state *state, int live_fd)
{
	struct socket *socket = NULL;
	for (socket = state->sockets; socket != NULL; socket = socket->next)
		if (!socket->is_closed && (socket->live.fd == live_fd)) {
			assert(socket->live.fd >= 0);
			assert(socket->script.fd >= 0);
			return socket;
		}
	return NULL;
}

/* Find the live fd corresponding to the fd in a script. Returns
 * STATUS_OK on success; on failure returns STATUS_ERR and sets
 * error message.
 */
static int to_live_fd(struct state *state, int script_fd, int *live_fd,
		      char **error)
{
	struct socket *socket = find_socket_by_script_fd(state, script_fd);
	if (socket != NULL) {
		*live_fd = socket->live.fd;
		return STATUS_OK;
	} else {
		*live_fd = -1;
		asprintf(error, "unable to find socket with script fd %d",
			 script_fd);
		return STATUS_ERR;
	}
}

/****************************************************************************
 * Here we have the "backend" post-processing and pre-processing that
 * we perform after and/or before each of the system calls that
 * we support...
 */

/* The app called socket() in the script and we did a live reenactment
 * socket() call. Create a struct socket to track the new socket.
 * Returns STATUS_OK on success; on failure returns STATUS_ERR and
 * sets error message.
 */
static int run_syscall_socket(struct state *state, int address_family,
			      int protocol, int script_fd, int live_fd,
			      char **error)
{
	/* Validate fd values. */
	if (script_fd < 0) {
		asprintf(error, "invalid socket fd %d in script", script_fd);
		return STATUS_ERR;
	}
	if (live_fd < 0) {
		asprintf(error, "invalid live socket fd %d", live_fd);
		return STATUS_ERR;
	}

	/* Look for sockets with conflicting fds. Should not happen if
	   the script is valid and this program is bug-free. */
	if (find_socket_by_script_fd(state, script_fd)) {
		asprintf(error, "duplicate socket fd %d in script",
			 script_fd);
		return STATUS_ERR;
	}
	if (find_socket_by_live_fd(state, live_fd)) {
		asprintf(error, "duplicate live socket fd %d", live_fd);
		return STATUS_ERR;
	}

	/* These fd values are kosher, so store them. */
	struct socket *socket = socket_new(state);
	socket->state		= SOCKET_NEW;
	socket->address_family	= address_family;
	socket->protocol	= protocol;
	socket->script.fd	= script_fd;
	socket->live.fd		= live_fd;

	/* Any later packets in the test script will now be mapped here. */
	state->socket_under_test = socket;

	DEBUGP("socket() creating new socket: script_fd: %d live_fd: %d\n",
	       socket->script.fd, socket->live.fd);
	return STATUS_OK;
}

/* Handle a close() call for the given socket.
 * Returns STATUS_OK on success; on failure returns STATUS_ERR and
 * sets error message.
 */
static int run_syscall_close(struct state *state, int script_fd,
			     int live_fd, char **error)
{
	struct socket *socket = find_socket_by_script_fd(state, script_fd);
	if ((socket == NULL) || (socket->live.fd != live_fd))
		goto error_out;

	socket->is_closed = true;
	return STATUS_OK;

error_out:
	asprintf(error,
		 "unable to find socket with script fd %d and live fd %d",
		 script_fd, live_fd);
	return STATUS_ERR;
}

/* Fill in the live_addr and live_addrlen for a bind() call.
 * Returns STATUS_OK on success; on failure returns STATUS_ERR and
 * sets error message.
 */
static int run_syscall_bind(struct state *state,
			    struct sockaddr *live_addr,
			    socklen_t *live_addrlen, char **error)
{
	DEBUGP("run_syscall_bind\n");

	/* Fill in the live address we want to bind to */
	ip_to_sockaddr(&state->config->live_bind_ip,
		       state->config->live_bind_port,
		       live_addr, live_addrlen);

	return STATUS_OK;
}

/* Handle a listen() call for the given socket.
 * Returns STATUS_OK on success; on failure returns STATUS_ERR and
 * sets error message.
 */
static int run_syscall_listen(struct state *state, int script_fd,
			      int live_fd, char **error)
{
	struct socket *socket = NULL;
	socket = find_socket_by_script_fd(state, script_fd);
	if (socket != NULL) {
		assert(socket->script.fd == script_fd);
		assert(socket->live.fd == live_fd);
		if (socket->state != SOCKET_NEW) {
			asprintf(error,
				 "bad listen(); script fd %d in state %d",
				 script_fd, socket->state);
			return STATUS_ERR;
		}
		socket->state = SOCKET_PASSIVE_LISTENING;
		return STATUS_OK;
	} else {
		asprintf(error, "unable to find socket with script fd %d",
			 script_fd);
		return STATUS_ERR;
	}
}

/* Handle an accept() call creating a new socket with the given file
 * descriptors.
 * Returns STATUS_OK on success; on failure returns STATUS_ERR and
 * sets error message.
 */
static int run_syscall_accept(struct state *state,
			      int script_accepted_fd,
			      int live_accepted_fd,
			      struct sockaddr *live_addr,
			      int live_addrlen, char **error)
{
	struct socket *socket = NULL;
	struct ip_address ip;
	u16 port = 0;
	DEBUGP("run_syscall_accept\n");

	/* Parse the sockaddr into a nice multi-protocol ip_address struct. */
	ip_from_sockaddr(live_addr, live_addrlen, &ip, &port);

	/* For ipv4-mapped-ipv6: if ip is IPv4-mapped IPv6, map it to IPv4. */
	if (ip.address_family == AF_INET6) {
		struct ip_address ipv4;
		if (ipv6_map_to_ipv4(ip, &ipv4) == STATUS_OK)
			ip = ipv4;
	}

	for (socket = state->sockets; socket != NULL; socket = socket->next) {
		if (DEBUG_LOGGING) {
			char remote_string[ADDR_STR_LEN];
			DEBUGP("socket state=%d script addr: %s:%d\n",
			       socket->state,
			       ip_to_string(&socket->script.remote.ip,
					    remote_string),
			       socket->script.remote.port);
		}

		if ((socket->state == SOCKET_PASSIVE_SYNACK_SENT) ||  /* TFO */
		    (socket->state == SOCKET_PASSIVE_SYNACK_ACKED) ||
		    (socket->state == SOCKET_PASSIVE_COOKIE_ECHO_RECEIVED)) {
			assert(is_equal_ip(&socket->live.remote.ip, &ip));
			assert(is_equal_port(socket->live.remote.port,
					     htons(port)));
			socket->script.fd	= script_accepted_fd;
			socket->live.fd		= live_accepted_fd;
			return STATUS_OK;
		}
	}

	if (!state->config->is_wire_client) {
		asprintf(error, "unable to find socket matching accept() call");
		return STATUS_ERR;
	}

	/* If this is a wire client, then this process just
	 * sees the system call action for this socket. Create a child
	 * passive socket for this accept call, and fill in what we
	 * know about the socket. Any further packets in the test
	 * script will be directed to this child socket.
	 */
	socket = socket_new(state);
	state->socket_under_test = socket;
	assert(socket->state == SOCKET_INIT);
	socket->address_family		= ip.address_family;

	socket->live.remote.ip		= ip;
	socket->live.remote.port	= port;
	socket->live.local.ip		= state->config->live_local_ip;
	socket->live.local.port		= htons(state->config->live_bind_port);

	socket->live.fd			= live_accepted_fd;
	socket->script.fd		= script_accepted_fd;

	if (DEBUG_LOGGING) {
		char local_string[ADDR_STR_LEN];
		char remote_string[ADDR_STR_LEN];
		DEBUGP("live: local: %s.%d\n",
		       ip_to_string(&socket->live.local.ip, local_string),
		       ntohs(socket->live.local.port));
		DEBUGP("live: remote: %s.%d\n",
		       ip_to_string(&socket->live.remote.ip, remote_string),
		       ntohs(socket->live.remote.port));
	}
	return STATUS_OK;
}

/* Handle an connect() or sendto() call initiating a connect to a
 * remote address. Fill in the live_addr and live_addrlen for the live
 * connect(). Returns STATUS_OK on success; on failure returns
 * STATUS_ERR and sets error message.
 */
static int run_syscall_connect(struct state *state,
			       int script_fd,
			       bool must_be_new_socket,
			       struct sockaddr *live_addr,
			       socklen_t *live_addrlen,
			       char **error)
{
	struct socket *socket	= NULL;
	DEBUGP("run_syscall_connect\n");

	/* Fill in the live address we want to connect to */
	ip_to_sockaddr(&state->config->live_connect_ip,
		       state->config->live_connect_port,
		       live_addr, live_addrlen);

	socket = find_socket_by_script_fd(state, script_fd);
	assert(socket != NULL);
	if (socket->state != SOCKET_NEW) {
		if (must_be_new_socket) {
			asprintf(error, "socket is not new");
			return STATUS_ERR;
		} else {
			return STATUS_OK;
		}
	}

	socket->state				= SOCKET_ACTIVE_CONNECTING;
	ip_reset(&socket->script.remote.ip);
	ip_reset(&socket->script.local.ip);
	socket->script.remote.port		= 0;
	socket->script.local.port		= 0;
	socket->live.remote.ip   = state->config->live_remote_ip;
	socket->live.remote.port = htons(state->config->live_connect_port);
	DEBUGP("success: setting socket to state %d\n", socket->state);
	return STATUS_OK;
}

/****************************************************************************
 * Here we have the parsing and invocation of the system calls that
 * we support...
 */

static int syscall_socket(struct state *state, struct syscall_spec *syscall,
			  struct expression_list *args, char **error)
{
	int domain, type, protocol, live_fd, script_fd, result;
	if (check_arg_count(args, 3, error))
		return STATUS_ERR;
	if (ellipsis_arg(args, 0, error))
		return STATUS_ERR;
	if (s32_arg(args, 1, &type, error))
		return STATUS_ERR;
	if (s32_arg(args, 2, &protocol, error))
		return STATUS_ERR;

	domain = state->config->socket_domain;

	begin_syscall(state, syscall);

	result = socket(domain, type, protocol);

	if (end_syscall(state, syscall, CHECK_NON_NEGATIVE, result, error))
		return STATUS_ERR;

	if (result >= 0) {
		live_fd = result;
		if (get_s32(syscall->result, &script_fd, error))
			return STATUS_ERR;
		if (run_syscall_socket(state, domain, protocol,
				       script_fd, live_fd, error))
			return STATUS_ERR;
	}

	return STATUS_OK;
}

static int syscall_bind(struct state *state, struct syscall_spec *syscall,
			struct expression_list *args, char **error)
{
	int live_fd, script_fd, result;
	struct sockaddr_storage live_addr;
	socklen_t live_addrlen;

	if (check_arg_count(args, 3, error))
		return STATUS_ERR;
	if (s32_arg(args, 0, &script_fd, error))
		return STATUS_ERR;
	if (to_live_fd(state, script_fd, &live_fd, error))
		return STATUS_ERR;
	if (ellipsis_arg(args, 1, error))
		return STATUS_ERR;
	if (ellipsis_arg(args, 2, error))
		return STATUS_ERR;
	if (run_syscall_bind(
		    state,
		    (struct sockaddr *)&live_addr, &live_addrlen, error))
		return STATUS_ERR;

	begin_syscall(state, syscall);

	result = bind(live_fd, (struct sockaddr *)&live_addr, live_addrlen);

	return end_syscall(state, syscall, CHECK_EXACT, result, error);
}

static int syscall_listen(struct state *state, struct syscall_spec *syscall,
			  struct expression_list *args, char **error)
{
	int live_fd, script_fd, backlog, result;

	if (check_arg_count(args, 2, error))
		return STATUS_ERR;
	if (s32_arg(args, 0, &script_fd, error))
		return STATUS_ERR;
	if (to_live_fd(state, script_fd, &live_fd, error))
		return STATUS_ERR;
	if (s32_arg(args, 1, &backlog, error))
		return STATUS_ERR;

	begin_syscall(state, syscall);

	result = listen(live_fd, backlog);

	if (end_syscall(state, syscall, CHECK_EXACT, result, error))
		return STATUS_ERR;

	if (run_syscall_listen(state, script_fd, live_fd, error))
		return STATUS_ERR;

	return STATUS_OK;
}

static int syscall_accept(struct state *state, struct syscall_spec *syscall,
			  struct expression_list *args, char **error)
{
	int live_fd, script_fd, live_accepted_fd, script_accepted_fd, result;
	struct sockaddr_storage live_addr;
	socklen_t live_addrlen = sizeof(live_addr);
	if (check_arg_count(args, 3, error))
		return STATUS_ERR;
	if (s32_arg(args, 0, &script_fd, error))
		return STATUS_ERR;
	if (to_live_fd(state, script_fd, &live_fd, error))
		return STATUS_ERR;
	if (ellipsis_arg(args, 1, error))
		return STATUS_ERR;
	if (ellipsis_arg(args, 2, error))
		return STATUS_ERR;

	begin_syscall(state, syscall);

	result = accept(live_fd, (struct sockaddr *)&live_addr, &live_addrlen);

	if (end_syscall(state, syscall, CHECK_ALLOW_MAPPING, result, error))
		return STATUS_ERR;

	if (result >= 0) {
		live_accepted_fd = result;
		if (get_s32(syscall->result, &script_accepted_fd, error))
			return STATUS_ERR;
		if (run_syscall_accept(
			    state, script_accepted_fd, live_accepted_fd,
			    (struct sockaddr *)&live_addr, live_addrlen,
			    error))
			return STATUS_ERR;
	}

	return STATUS_OK;
}

static int syscall_connect(struct state *state, struct syscall_spec *syscall,
			   struct expression_list *args, char **error)
{
	int live_fd, script_fd, result;
	struct sockaddr_storage live_addr;
	socklen_t live_addrlen = sizeof(live_addr);
	if (check_arg_count(args, 3, error))
		return STATUS_ERR;
	if (s32_arg(args, 0, &script_fd, error))
		return STATUS_ERR;
	if (to_live_fd(state, script_fd, &live_fd, error))
		return STATUS_ERR;
	if (ellipsis_arg(args, 1, error))
		return STATUS_ERR;
	if (ellipsis_arg(args, 2, error))
		return STATUS_ERR;

	if (run_syscall_connect(
		    state, script_fd, true,
		    (struct sockaddr *)&live_addr, &live_addrlen, error))
		return STATUS_ERR;

	begin_syscall(state, syscall);

	result = connect(live_fd, (struct sockaddr *)&live_addr, live_addrlen);

	return end_syscall(state, syscall, CHECK_EXACT, result, error);
}

static int syscall_read(struct state *state, struct syscall_spec *syscall,
			struct expression_list *args, char **error)
{
	int live_fd, script_fd, count, result;
	char *buf = NULL;
	if (check_arg_count(args, 3, error))
		return STATUS_ERR;
	if (s32_arg(args, 0, &script_fd, error))
		return STATUS_ERR;
	if (to_live_fd(state, script_fd, &live_fd, error))
		return STATUS_ERR;
	if (ellipsis_arg(args, 1, error))
		return STATUS_ERR;
	if (s32_arg(args, 2, &count, error))
		return STATUS_ERR;
	buf = malloc(count);
	assert(buf != NULL);

	begin_syscall(state, syscall);

	result = read(live_fd, buf, count);

	int status = end_syscall(state, syscall, CHECK_EXACT, result, error);

	free(buf);
	return status;
}

static int syscall_readv(struct state *state, struct syscall_spec *syscall,
			 struct expression_list *args, char **error)
{
	int live_fd, script_fd, iov_count, result;
	struct expression *iov_expression = NULL;
	struct iovec *iov = NULL;
	size_t iov_len = 0;
	int status = STATUS_ERR;

	if (check_arg_count(args, 3, error))
		goto error_out;

	if (s32_arg(args, 0, &script_fd, error))
		goto error_out;
	if (to_live_fd(state, script_fd, &live_fd, error))
		goto error_out;

	iov_expression = get_arg(args, 1, error);
	if (iov_expression == NULL)
		goto error_out;
	if (iovec_new(iov_expression, &iov, &iov_len, error))
		goto error_out;

	if (s32_arg(args, 2, &iov_count, error))
		goto error_out;

	if (iov_count != iov_len) {
		asprintf(error,
			 "iov_count %d does not match %d-element iovec array",
			 iov_count, (int)iov_len);
		goto error_out;
	}

	begin_syscall(state, syscall);

	result = readv(live_fd, iov, iov_count);

	status = end_syscall(state, syscall, CHECK_EXACT, result, error);

error_out:
	iovec_free(iov, iov_len);
	return status;
}

static int syscall_recv(struct state *state, struct syscall_spec *syscall,
			struct expression_list *args, char **error)
{
	int live_fd, script_fd, count, flags, result;
	char *buf = NULL;
	if (check_arg_count(args, 4, error))
		return STATUS_ERR;
	if (s32_arg(args, 0, &script_fd, error))
		return STATUS_ERR;
	if (to_live_fd(state, script_fd, &live_fd, error))
		return STATUS_ERR;
	if (ellipsis_arg(args, 1, error))
		return STATUS_ERR;
	if (s32_arg(args, 2, &count, error))
		return STATUS_ERR;
	if (s32_arg(args, 3, &flags, error))
		return STATUS_ERR;
	buf = malloc(count);
	assert(buf != NULL);

	begin_syscall(state, syscall);

	result = recv(live_fd, buf, count, flags);

	int status = end_syscall(state, syscall, CHECK_EXACT, result, error);

	free(buf);
	return status;
}

static int syscall_recvfrom(struct state *state, struct syscall_spec *syscall,
			    struct expression_list *args, char **error)
{
	int live_fd, script_fd, count, flags, result;
	struct sockaddr_storage live_addr;
	socklen_t live_addrlen = sizeof(live_addr);
	char *buf = NULL;
	if (check_arg_count(args, 6, error))
		return STATUS_ERR;
	if (s32_arg(args, 0, &script_fd, error))
		return STATUS_ERR;
	if (to_live_fd(state, script_fd, &live_fd, error))
		return STATUS_ERR;
	if (ellipsis_arg(args, 1, error))
		return STATUS_ERR;
	if (s32_arg(args, 2, &count, error))
		return STATUS_ERR;
	if (s32_arg(args, 3, &flags, error))
		return STATUS_ERR;
	if (ellipsis_arg(args, 4, error))
		return STATUS_ERR;
	if (ellipsis_arg(args, 5, error))
		return STATUS_ERR;
	buf = malloc(count);
	assert(buf != NULL);

	begin_syscall(state, syscall);

	result = recvfrom(live_fd, buf, count, flags,
			  (struct sockaddr *)&live_addr, &live_addrlen);

	int status = end_syscall(state, syscall, CHECK_EXACT, result, error);

	free(buf);
	return status;
}

static int syscall_recvmsg(struct state *state, struct syscall_spec *syscall,
			   struct expression_list *args, char **error)
{
	int live_fd, script_fd, flags, result;
	struct expression *msg_expression = NULL;
	struct msghdr *msg = NULL;
	size_t iov_len = 0;
	int expected_msg_flags = 0;
	int status = STATUS_ERR;

	if (check_arg_count(args, 3, error))
		goto error_out;
	if (s32_arg(args, 0, &script_fd, error))
		goto error_out;
	if (to_live_fd(state, script_fd, &live_fd, error))
		goto error_out;

	msg_expression = get_arg(args, 1, error);
	if (msg_expression == NULL)
		goto error_out;
	if (msghdr_new(msg_expression, &msg, &iov_len, error))
		goto error_out;

	if (s32_arg(args, 2, &flags, error))
		goto error_out;

	expected_msg_flags = msg->msg_flags;

	begin_syscall(state, syscall);

	result = recvmsg(live_fd, msg, flags);

	if (end_syscall(state, syscall, CHECK_EXACT, result, error))
		goto error_out;

	if (msg->msg_flags != expected_msg_flags) {
		asprintf(error, "Expected msg_flags 0x%08X but got 0x%08X",
			 expected_msg_flags, msg->msg_flags);
		goto error_out;
	}
#if defined(__FreeBSD__) || defined(linux)
	if (msg->msg_flags & MSG_NOTIFICATION) {
		if (check_sctp_notification(msg->msg_iov, msg_expression->value.msghdr->msg_iov, error))
			goto error_out;
	}
#endif
	status = check_cmsghdr(msg_expression->value.msghdr->msg_control, msg, error);

error_out:
	msghdr_free(msg, iov_len);
	return status;
}

static int syscall_write(struct state *state, struct syscall_spec *syscall,
			 struct expression_list *args, char **error)
{
	int live_fd, script_fd, count, result;
	char *buf = NULL;
	if (check_arg_count(args, 3, error))
		return STATUS_ERR;
	if (s32_arg(args, 0, &script_fd, error))
		return STATUS_ERR;
	if (to_live_fd(state, script_fd, &live_fd, error))
		return STATUS_ERR;
	if (ellipsis_arg(args, 1, error))
		return STATUS_ERR;
	if (s32_arg(args, 2, &count, error))
		return STATUS_ERR;
	buf = calloc(count, 1);
	assert(buf != NULL);

	begin_syscall(state, syscall);

	result = write(live_fd, buf, count);

	int status = end_syscall(state, syscall, CHECK_EXACT, result, error);

	free(buf);
	return status;
}

static int syscall_writev(struct state *state, struct syscall_spec *syscall,
			  struct expression_list *args, char **error)
{
	int live_fd, script_fd, iov_count, result;
	struct expression *iov_expression = NULL;
	struct iovec *iov = NULL;
	size_t iov_len = 0;
	int status = STATUS_ERR;

	if (check_arg_count(args, 3, error))
		goto error_out;

	if (s32_arg(args, 0, &script_fd, error))
		goto error_out;
	if (to_live_fd(state, script_fd, &live_fd, error))
		goto error_out;

	iov_expression = get_arg(args, 1, error);
	if (iov_expression == NULL)
		goto error_out;
	if (iovec_new(iov_expression, &iov, &iov_len, error))
		goto error_out;

	if (s32_arg(args, 2, &iov_count, error))
		goto error_out;

	if (iov_count != iov_len) {
		asprintf(error,
			 "iov_count %d does not match %d-element iovec array",
			 iov_count, (int)iov_len);
		goto error_out;
	}

	begin_syscall(state, syscall);

	result = writev(live_fd, iov, iov_count);

	status = end_syscall(state, syscall, CHECK_EXACT, result, error);

error_out:
	iovec_free(iov, iov_len);
	return status;
}

static int syscall_send(struct state *state, struct syscall_spec *syscall,
			struct expression_list *args, char **error)
{
	int live_fd, script_fd, count, flags, result;
	char *buf = NULL;
	if (check_arg_count(args, 4, error))
		return STATUS_ERR;
	if (s32_arg(args, 0, &script_fd, error))
		return STATUS_ERR;
	if (to_live_fd(state, script_fd, &live_fd, error))
		return STATUS_ERR;
	if (ellipsis_arg(args, 1, error))
		return STATUS_ERR;
	if (s32_arg(args, 2, &count, error))
		return STATUS_ERR;
	if (s32_arg(args, 3, &flags, error))
		return STATUS_ERR;
	buf = calloc(count, 1);
	assert(buf != NULL);

	begin_syscall(state, syscall);

	result = send(live_fd, buf, count, flags);

	int status = end_syscall(state, syscall, CHECK_EXACT, result, error);

	free(buf);
	return status;
}

static int syscall_sendto(struct state *state, struct syscall_spec *syscall,
			  struct expression_list *args, char **error)
{
	int live_fd, script_fd, count, flags, result;
	struct sockaddr_storage live_addr;
	socklen_t live_addrlen = sizeof(live_addr);
	char *buf = NULL;
	if (check_arg_count(args, 6, error))
		return STATUS_ERR;
	if (s32_arg(args, 0, &script_fd, error))
		return STATUS_ERR;
	if (to_live_fd(state, script_fd, &live_fd, error))
		return STATUS_ERR;
	if (ellipsis_arg(args, 1, error))
		return STATUS_ERR;
	if (s32_arg(args, 2, &count, error))
		return STATUS_ERR;
	if (s32_arg(args, 3, &flags, error))
		return STATUS_ERR;
	if (ellipsis_arg(args, 4, error))
		return STATUS_ERR;
	if (ellipsis_arg(args, 5, error))
		return STATUS_ERR;

	if (run_syscall_connect(
		    state, script_fd, false,
		    (struct sockaddr *)&live_addr, &live_addrlen, error))
		return STATUS_ERR;

	buf = calloc(count, 1);
	assert(buf != NULL);

	begin_syscall(state, syscall);

	result = sendto(live_fd, buf, count, flags,
			(struct sockaddr *)&live_addr, live_addrlen);

	int status = end_syscall(state, syscall, CHECK_EXACT, result, error);

	free(buf);
	return status;
}

static int syscall_sendmsg(struct state *state, struct syscall_spec *syscall,
			   struct expression_list *args, char **error)
{
	int live_fd, script_fd, flags, result;
	struct expression *msg_expression = NULL;
	struct msghdr *msg = NULL;
	size_t iov_len = 0;
	int status = STATUS_ERR;

	if (check_arg_count(args, 3, error))
		goto error_out;
	if (s32_arg(args, 0, &script_fd, error))
		goto error_out;
	if (to_live_fd(state, script_fd, &live_fd, error))
		goto error_out;

	msg_expression = get_arg(args, 1, error);
	if (msg_expression == NULL)
		goto error_out;
	if (msghdr_new(msg_expression, &msg, &iov_len, error))
		goto error_out;

	if (s32_arg(args, 2, &flags, error))
		goto error_out;

	if ((msg->msg_name != NULL) &&
	    run_syscall_connect(state, script_fd, false,
				msg->msg_name, &msg->msg_namelen, error))
		goto error_out;
	if (msg->msg_flags != 0) {
		asprintf(error, "sendmsg ignores msg_flags field in msghdr");
		goto error_out;
	}

	begin_syscall(state, syscall);

	result = sendmsg(live_fd, msg, flags);

	if (end_syscall(state, syscall, CHECK_EXACT, result, error))
		goto error_out;

	status = check_cmsghdr(msg_expression->value.msghdr->msg_control, msg, error);

error_out:
	msghdr_free(msg, iov_len);
	return status;
}

static int syscall_fcntl(struct state *state, struct syscall_spec *syscall,
			 struct expression_list *args, char **error)
{
	int live_fd, script_fd, command, result;

	/* fcntl is an odd system call - it can take either 2 or 3 args. */
	int actual_arg_count = get_arg_count(args);
	if ((actual_arg_count != 2) && (actual_arg_count != 3)) {
		asprintf(error, "fcntl expected 2-3 args but got %d",
			 actual_arg_count);
		return STATUS_ERR;
	}

	if (s32_arg(args, 0, &script_fd, error))
		return STATUS_ERR;
	if (to_live_fd(state, script_fd, &live_fd, error))
		return STATUS_ERR;
	if (s32_arg(args, 1, &command, error))
		return STATUS_ERR;

	if (actual_arg_count == 2) {
		begin_syscall(state, syscall);

		result = fcntl(live_fd, command);
	} else if (actual_arg_count == 3) {
		s32 arg;
		if (s32_arg(args, 2, &arg, error))
			return STATUS_ERR;
		begin_syscall(state, syscall);

		result = fcntl(live_fd, command, arg);
	} else {
		assert(0);	/* not reached */
	}

	return end_syscall(state, syscall, CHECK_EXACT, result, error);
}

static int syscall_ioctl(struct state *state, struct syscall_spec *syscall,
			 struct expression_list *args, char **error)
{
	int live_fd, script_fd, command, result;

	/* ioctl is an odd system call - it can take either 2 or 3 args. */
	int actual_arg_count = get_arg_count(args);
	if ((actual_arg_count != 2) && (actual_arg_count != 3)) {
		asprintf(error, "ioctl expected 2-3 args but got %d",
			 actual_arg_count);
		return STATUS_ERR;
	}

	if (s32_arg(args, 0, &script_fd, error))
		return STATUS_ERR;
	if (to_live_fd(state, script_fd, &live_fd, error))
		return STATUS_ERR;
	if (s32_arg(args, 1, &command, error))
		return STATUS_ERR;

	if (actual_arg_count == 2) {
		begin_syscall(state, syscall);

		result = ioctl(live_fd, command);

		return end_syscall(state, syscall, CHECK_EXACT, result, error);

	} else if (actual_arg_count == 3) {
		s32 script_optval, live_optval;

		if (s32_bracketed_arg(args, 2, &script_optval, error))
			return STATUS_ERR;

		begin_syscall(state, syscall);

		result = ioctl(live_fd, command, &live_optval);

		if (end_syscall(state, syscall, CHECK_EXACT, result, error))
			return STATUS_ERR;

		if (live_optval != script_optval) {
			asprintf(error,
				 "Bad ioctl optval: expected: %d actual: %d",
				 (int)script_optval, (int)live_optval);
			return STATUS_ERR;
		}

		return STATUS_OK;
	} else {
		assert(0);	/* not reached */
	}
	return STATUS_ERR;
}

static int syscall_close(struct state *state, struct syscall_spec *syscall,
			 struct expression_list *args, char **error)
{
	int live_fd, script_fd, result;
	if (check_arg_count(args, 1, error))
		return STATUS_ERR;
	if (s32_arg(args, 0, &script_fd, error))
		return STATUS_ERR;
	if (to_live_fd(state, script_fd, &live_fd, error))
		return STATUS_ERR;

	begin_syscall(state, syscall);

	result = close(live_fd);

	if (end_syscall(state, syscall, CHECK_EXACT, result, error))
		return STATUS_ERR;

	if (run_syscall_close(state, script_fd, live_fd, error))
		return STATUS_ERR;

	return STATUS_OK;
}

static int syscall_shutdown(struct state *state, struct syscall_spec *syscall,
			    struct expression_list *args, char **error)
{
	int live_fd, script_fd, how, result;
	if (check_arg_count(args, 2, error))
		return STATUS_ERR;
	if (s32_arg(args, 0, &script_fd, error))
		return STATUS_ERR;
	if (to_live_fd(state, script_fd, &live_fd, error))
		return STATUS_ERR;
	if (s32_arg(args, 1, &how, error))
		return STATUS_ERR;

	begin_syscall(state, syscall);

	result = shutdown(live_fd, how);

	if (end_syscall(state, syscall, CHECK_EXACT, result, error))
		return STATUS_ERR;

	return STATUS_OK;
}

static int check_linger(struct linger_expr *expr,
			struct linger *linger, char **error)
{
	if (check_s32_expr(expr->l_onoff, linger->l_onoff,
			   "linger.l_onoff", error))
		return STATUS_ERR;
	if (check_s32_expr(expr->l_linger, linger->l_linger,
			   "linger.l_linger", error))
		return STATUS_ERR;

	return STATUS_OK;
}

#ifdef SCTP_RTOINFO
static int check_sctp_rtoinfo(struct sctp_rtoinfo_expr *expr,
			      struct sctp_rtoinfo *sctp_rtoinfo, char **error)
{
	if (check_u32_expr(expr->srto_initial, sctp_rtoinfo->srto_initial,
			   "sctp_rtoinfo.srto_initial", error))
		return STATUS_ERR;
	if (check_u32_expr(expr->srto_max, sctp_rtoinfo->srto_max,
			   "sctp_rtoinfo.srto_max", error))
		return STATUS_ERR;
	if (check_u32_expr(expr->srto_min, sctp_rtoinfo->srto_min,
			   "sctp_rtoinfo.srto_min", error))
		return STATUS_ERR;

	return STATUS_OK;
}
#endif

#if defined(SCTP_INITMSG) || defined(SCTP_INIT)
static int check_sctp_initmsg(struct sctp_initmsg_expr *expr,
			      struct sctp_initmsg *sctp_initmsg, char **error)
{
	if (check_u16_expr(expr->sinit_num_ostreams, sctp_initmsg->sinit_num_ostreams,
			   "sctp_initmsg.sinit_num_ostreams", error))
		return STATUS_ERR;
	if (check_u16_expr(expr->sinit_max_instreams, sctp_initmsg->sinit_max_instreams,
			   "sctp_initmsg.sinit_max_instreams", error))
		return STATUS_ERR;
	if (check_u16_expr(expr->sinit_max_attempts, sctp_initmsg->sinit_max_attempts,
			   "sctp_initmsg.sinit_max_attempts", error))
		return STATUS_ERR;
	if (check_u16_expr(expr->sinit_max_init_timeo, sctp_initmsg->sinit_max_init_timeo,
			   "sctp_initmsg.sinit_max_init_timeo", error))
		return STATUS_ERR;

	return STATUS_OK;
}
#endif

#ifdef SCTP_DELAYED_SACK
static int check_sctp_sack_info(struct sctp_sack_info_expr *expr,
				struct sctp_sack_info *sctp_sack_info,
				char **error)
{
	if (check_u32_expr(expr->sack_delay, sctp_sack_info->sack_delay,
			   "sctp_sack_info.sack_delay", error))
		return STATUS_ERR;
	if (check_u32_expr(expr->sack_freq, sctp_sack_info->sack_freq,
			   "sctp_sack_info.sack_freq", error))
		return STATUS_ERR;

	return STATUS_OK;
}
#endif

#if defined(SCTP_GET_PEER_ADDR_INFO) || defined(SCTP_STATUS)
static int check_sctp_paddrinfo(struct sctp_paddrinfo_expr *expr,
				struct sctp_paddrinfo *sctp_paddrinfo,
				char **error)
{
	if (check_s32_expr(expr->spinfo_state, sctp_paddrinfo->spinfo_state,
			   "sctp_paddrinfo.spinfo_state", error))
		return STATUS_ERR;
	if (check_u32_expr(expr->spinfo_cwnd, sctp_paddrinfo->spinfo_cwnd,
			   "sctp_paddrinfo.spinfo_cwnd", error))
		return STATUS_ERR;
	if (check_u32_expr(expr->spinfo_srtt, sctp_paddrinfo->spinfo_srtt,
			   "sctp_paddrinfo.spinfo_srtt", error))
		return STATUS_ERR;
	if (check_u32_expr(expr->spinfo_rto, sctp_paddrinfo->spinfo_rto,
			   "sctp_paddrinfo.spinfo_rto", error))
		return STATUS_ERR;
	if (check_u32_expr(expr->spinfo_mtu, sctp_paddrinfo->spinfo_mtu,
			   "sctp_paddrinfo.spinfo_mtu", error))
		return STATUS_ERR;

	return STATUS_OK;
}
#endif

#ifdef SCTP_STATUS
static int check_sctp_status(struct sctp_status_expr *expr,
			     struct sctp_status *sctp_status,
			     char **error)
{
	if (check_s32_expr(expr->sstat_state, sctp_status->sstat_state,
			   "sctp_status.sstat_state", error))
		return STATUS_ERR;
	if (check_u32_expr(expr->sstat_rwnd, sctp_status->sstat_rwnd,
			   "sctp_status.sstat_rwnd", error))
		return STATUS_ERR;
	if (check_u16_expr(expr->sstat_unackdata, sctp_status->sstat_unackdata,
			   "sctp_status.sstat_unackdata", error))
		return STATUS_ERR;
	if (check_u16_expr(expr->sstat_penddata, sctp_status->sstat_penddata,
			   "sctp_status.sstat_penddata", error))
		return STATUS_ERR;
	if (check_u16_expr(expr->sstat_instrms, sctp_status->sstat_instrms,
			   "sctp_status.sstat_instrms", error))
		return STATUS_ERR;
	if (check_u16_expr(expr->sstat_outstrms, sctp_status->sstat_outstrms,
			   "sctp_status.sstat_outstrms", error))
		return STATUS_ERR;
	if (check_u32_expr(expr->sstat_fragmentation_point, sctp_status->sstat_fragmentation_point,
			   "sctp_status.sstat_fragmentation_point", error))
		return STATUS_ERR;
	if (expr->sstat_primary->type != EXPR_ELLIPSIS) {
		if (check_sctp_paddrinfo(expr->sstat_primary->value.sctp_paddrinfo,
					 &sctp_status->sstat_primary, error)) {
			return STATUS_ERR;
		}
	}
	return STATUS_OK;
}
#endif

#ifdef SCTP_PEER_ADDR_PARAMS
static int check_sctp_paddrparams(struct sctp_paddrparams_expr *expr,
				  struct sctp_paddrparams *sctp_paddrparams,
				  char **error)
{
	if (check_u32_expr(expr->spp_hbinterval, sctp_paddrparams->spp_hbinterval,
			   "sctp_paddrparams.spp_hbinterval", error))
		return STATUS_ERR;
	if (check_u16_expr(expr->spp_pathmaxrxt, sctp_paddrparams->spp_pathmaxrxt,
			   "sctp_paddrparams.spp_pathmaxrxt", error))
		return STATUS_ERR;
	if (check_u32_expr(expr->spp_pathmtu, sctp_paddrparams->spp_pathmtu,
			   "sctp_paddrparams.spp_pathmtu", error))
		return STATUS_ERR;
	if (check_u32_expr(expr->spp_flags, sctp_paddrparams->spp_flags,
			   "sctp_paddrparams.spp_flags", error))
		return STATUS_ERR;

	if (expr->spp_ipv6_flowlabel->type != EXPR_ELLIPSIS) {
#ifdef linux
		asprintf(error, "linux doesn't support sctp_paddrparams.spp_ipv6_flowlabel");
		return STATUS_ERR;
#else
		if (check_u32_expr(expr->spp_ipv6_flowlabel, sctp_paddrparams->spp_ipv6_flowlabel,
				   "sctp_paddrparams.spp_ipv6_flowlabel", error))
			return STATUS_ERR;
#endif
	}
	if (expr->spp_dscp->type != EXPR_ELLIPSIS) {
#ifdef linux
		asprintf(error, "linux doesn't support sctp_paddrparams.spp_dscp");
		return STATUS_ERR;
#else
		if (check_u8_expr(expr->spp_dscp, sctp_paddrparams->spp_dscp,
				   "sctp_paddrparams.spp_dscp", error))
			return STATUS_ERR;
#endif
	}
	return STATUS_OK;
}
#endif

#if defined(SCTP_MAXSEG) || defined(SCTP_MAX_BURST) || defined(SCTP_INTERLEAVING_SUPPORTED)
static int check_sctp_assoc_value(struct sctp_assoc_value_expr *expr,
				  struct sctp_assoc_value *sctp_assoc_value,
				  char **error)
{
	if (check_u16_expr(expr->assoc_value, sctp_assoc_value->assoc_value,
			   "sctp_assoc_value.stream_id", error))
		return STATUS_ERR;

	return STATUS_OK;
}
#endif

#ifdef SCTP_SS_VALUE
static int check_sctp_stream_value(struct sctp_stream_value_expr *expr,
				   struct sctp_stream_value *sctp_stream_value,
				   char **error)
{
	if (check_u16_expr(expr->stream_id, sctp_stream_value->stream_id,
			   "sctp_stream_value.stream_id", error))
		return STATUS_ERR;
	if (check_u16_expr(expr->stream_value, sctp_stream_value->stream_value,
			   "sctp_stream_value.stream_value", error))
		return STATUS_ERR;

	return STATUS_OK;
}
#endif

#ifdef SCTP_ASSOCINFO
static int check_sctp_assocparams(struct sctp_assocparams_expr *expr,
			     struct sctp_assocparams *sctp_assocparams,
			     char **error)
{
	if (check_u16_expr(expr->sasoc_asocmaxrxt, sctp_assocparams->sasoc_asocmaxrxt,
			   "sctp_assocparams.sasoc_asocmaxrxt", error))
		return STATUS_ERR;
	if (check_u16_expr(expr->sasoc_number_peer_destinations, sctp_assocparams->sasoc_number_peer_destinations,
			   "sctp_assocparams.sasoc_number_peer_destinations", error))
		return STATUS_ERR;
	if (check_u32_expr(expr->sasoc_peer_rwnd, sctp_assocparams->sasoc_peer_rwnd,
			   "sctp_assocparams.sasoc_peer_rwnd", error))
		return STATUS_ERR;
	if (check_u32_expr(expr->sasoc_local_rwnd, sctp_assocparams->sasoc_local_rwnd,
			   "sctp_assocparams.sasoc_local_rwnd", error))
		return STATUS_ERR;
	if (check_u32_expr(expr->sasoc_cookie_life, sctp_assocparams->sasoc_cookie_life,
			   "sctp_assocparams.sasoc_cookie_life", error))
		return STATUS_ERR;

	return STATUS_OK;
}
#endif

#ifdef SCTP_EVENT
static int check_sctp_event(struct sctp_event_expr *expr,
			    struct sctp_event *sctp_event,
			    char **error)
{
	if (check_u16_expr(expr->se_type, sctp_event->se_type,
			   "sctp_event.se_type", error))
		return STATUS_ERR;
	if (check_u8_expr(expr->se_on, sctp_event->se_on,
			   "sctp_event.se_on", error))
		return STATUS_ERR;

	return STATUS_OK;
}
#endif

#ifdef SCTP_EVENTS
static int check_sctp_event_subscribe(struct sctp_event_subscribe_expr *expr,
				      struct sctp_event_subscribe *sctp_events,
				      char **error)
{
	if (check_u8_expr(expr->sctp_data_io_event, sctp_events->sctp_data_io_event,
			   "sctp_event_subscribe.sctp_data_io_event", error))
		return STATUS_ERR;
	if (check_u8_expr(expr->sctp_association_event, sctp_events->sctp_association_event,
			   "sctp_event_subscribe.sctp_association_event", error))
		return STATUS_ERR;
	if (check_u8_expr(expr->sctp_address_event, sctp_events->sctp_address_event,
			   "sctp_event_subscribe.sctp_address_event", error))
		return STATUS_ERR;
	if (check_u8_expr(expr->sctp_send_failure_event, sctp_events->sctp_send_failure_event,
			   "sctp_event_subscribe.sctp_send_failure_event", error))
		return STATUS_ERR;
	if (check_u8_expr(expr->sctp_peer_error_event, sctp_events->sctp_peer_error_event,
			   "sctp_event_subscribe.sctp_peer_error_event", error))
		return STATUS_ERR;
	if (check_u8_expr(expr->sctp_shutdown_event, sctp_events->sctp_shutdown_event,
			   "sctp_event_subscribe.sctp_shutdown_event", error))
		return STATUS_ERR;
	if (check_u8_expr(expr->sctp_partial_delivery_event, sctp_events->sctp_partial_delivery_event,
			   "sctp_event_subscribe.sctp_partial_delivery_event", error))
		return STATUS_ERR;
	if (check_u8_expr(expr->sctp_adaptation_layer_event, sctp_events->sctp_adaptation_layer_event,
			   "sctp_event_subscribe.sctp_adaptation_layer_event", error))
		return STATUS_ERR;
	if (check_u8_expr(expr->sctp_authentication_event, sctp_events->sctp_authentication_event,
			   "sctp_event_subscribe.sctp_authentication_event", error))
		return STATUS_ERR;
	if (check_u8_expr(expr->sctp_sender_dry_event, sctp_events->sctp_sender_dry_event,
			   "sctp_event_subscribe.sctp_sender_dry_event", error))
		return STATUS_ERR;

	return STATUS_OK;
}
#endif

#if defined(SCTP_DEFAULT_SNDINFO) || defined(SCTP_SNDINFO)
static int check_sctp_sndinfo(struct sctp_sndinfo_expr *expr,
			      struct sctp_sndinfo *sctp_sndinfo,
			      char **error)
{
	if (check_u16_expr(expr->snd_sid, sctp_sndinfo->snd_sid,
			   "sctp_sndinfo.snd_sid", error))
		return STATUS_ERR;
	if (check_u16_expr(expr->snd_flags, sctp_sndinfo->snd_flags,
			   "sctp_sndinfo.snd_flags", error))
		return STATUS_ERR;
	if (expr->snd_ppid->type != EXPR_ELLIPSIS) {
		u32 snd_ppid;

		if (get_u32(expr->snd_ppid, &snd_ppid, error)) {
			return STATUS_ERR;
		}
		if (sctp_sndinfo->snd_ppid != snd_ppid) {
			asprintf(error, "sctp_sndinfo.snd_ppid: expected: %u actual: %u",
				 snd_ppid, sctp_sndinfo->snd_ppid);
			return STATUS_ERR;
		}
	}
	if (check_u32_expr(expr->snd_context, sctp_sndinfo->snd_context,
			   "sctp_sndinfo.snd_context", error))
		return STATUS_ERR;
	if (check_u32_expr(expr->snd_assoc_id, sctp_sndinfo->snd_assoc_id,
			   "sctp_sndinfo.snd_assoc_id", error))
		return STATUS_ERR;

	return STATUS_OK;
}
#endif

#ifdef SCTP_ADAPTATION_LAYER
static int check_sctp_setadaptation(struct sctp_setadaptation_expr *expr,
				    struct sctp_setadaptation *sctp_setadaptation,
				    char **error)
{
	if (check_u32_expr(expr->ssb_adaptation_ind, sctp_setadaptation->ssb_adaptation_ind,
			   "sctp_setadptation.ssb_adaptation_ind", error))
		return STATUS_ERR;

	return STATUS_OK;
}
#endif

static int syscall_getsockopt(struct state *state, struct syscall_spec *syscall,
			      struct expression_list *args, char **error)
{
	int script_fd, live_fd, level, optname, live_result, result = STATUS_OK;
	s32 script_optval, script_optlen, expected;
	void *live_optval;
	socklen_t live_optlen;
	struct expression *val_expression;

	if (check_arg_count(args, 5, error))
		return STATUS_ERR;
	if (s32_arg(args, 0, &script_fd, error))
		return STATUS_ERR;
	if (to_live_fd(state, script_fd, &live_fd, error))
		return STATUS_ERR;
	if (s32_arg(args, 1, &level, error))
		return STATUS_ERR;
	if (s32_arg(args, 2, &optname, error))
		return STATUS_ERR;
	if (s32_bracketed_arg(args, 4, &script_optlen, error))
		return STATUS_ERR;
	if (get_s32(syscall->result, &expected, error))
		return STATUS_ERR;
	val_expression = get_arg(args, 3, error);
	if (val_expression == NULL) {
		return STATUS_ERR;
	}
	switch (val_expression->type) {
	case EXPR_LINGER:
		live_optval = malloc(sizeof(struct linger));
		live_optlen = (socklen_t)sizeof(struct linger);
		break;
#ifdef SCTP_RTOINFO
	case EXPR_SCTP_RTOINFO:
		live_optval = malloc(sizeof(struct sctp_rtoinfo));
		live_optlen = (socklen_t)sizeof(struct sctp_rtoinfo);
		((struct sctp_rtoinfo*)live_optval)->srto_assoc_id = 0;
		break;
#endif
#ifdef SCTP_ASSOCINFO
	case EXPR_SCTP_ASSOCPARAMS:
		live_optval = malloc(sizeof(struct sctp_assocparams));
		live_optlen = (socklen_t)sizeof(struct sctp_assocparams);
		((struct sctp_assocparams*) live_optval)->sasoc_assoc_id = 0;
		break;
#endif
#ifdef SCTP_INITMSG
	case EXPR_SCTP_INITMSG:
		live_optval = malloc(sizeof(struct sctp_initmsg));
		live_optlen = (socklen_t)sizeof(struct sctp_initmsg);
		break;
#endif
#ifdef SCTP_DELAYED_SACK
	case EXPR_SCTP_SACKINFO:
		live_optval = malloc(sizeof(struct sctp_sack_info));
		live_optlen = (socklen_t)sizeof(struct sctp_sack_info);
		((struct sctp_sack_info*) live_optval)->sack_assoc_id = 0;
		break;
#endif
#ifdef SCTP_STATUS
	case EXPR_SCTP_STATUS:
		live_optval = malloc(sizeof(struct sctp_status));
		live_optlen = (socklen_t)sizeof(struct sctp_status);
		((struct sctp_status*) live_optval)->sstat_assoc_id = 0;
		break;
#endif
#ifdef SCTP_GET_PEER_ADDR_INFO
	case EXPR_SCTP_PADDRINFO: {
		struct sctp_paddrinfo_expr *expr_paddrinfo = val_expression->value.sctp_paddrinfo;
		struct sctp_paddrinfo *live_paddrinfo = malloc(sizeof(struct sctp_paddrinfo));
		live_optlen = (socklen_t)sizeof(struct sctp_paddrinfo);
		memset(live_paddrinfo, 0, sizeof(struct sctp_paddrinfo));
		live_paddrinfo->spinfo_assoc_id = 0;
		if (get_sockstorage_arg(expr_paddrinfo->spinfo_address,
					&(live_paddrinfo->spinfo_address), live_fd)) {
			asprintf(error, "can't determine spinfo_address");
			free(live_paddrinfo);
			return STATUS_ERR;
		}
		live_optval = live_paddrinfo;
		break;
	}
#endif
#ifdef SCTP_PEER_ADDR_PARAMS
	case EXPR_SCTP_PEER_ADDR_PARAMS: {
		struct sctp_paddrparams_expr *expr_params = val_expression->value.sctp_paddrparams;
		struct sctp_paddrparams *live_params = malloc(sizeof(struct sctp_paddrparams));
		memset(live_params, 0, sizeof(struct sctp_paddrparams));
		live_optlen = sizeof(struct sctp_paddrparams);
		if (get_sockstorage_arg(expr_params->spp_address, &live_params->spp_address,
					live_fd)) {
			asprintf(error, "can't determine spp_address");
			free(live_params);
			return STATUS_ERR;
		}
		live_params->spp_assoc_id = 0;
		live_optval = live_params;
		break;
	}
#endif
#if defined(SCTP_MAXSEG) || defined(SCTP_MAX_BURST) || defined(SCTP_INTERLEAVING_SUPPORTED)
	case EXPR_SCTP_ASSOC_VALUE:
		live_optval = malloc(sizeof(struct sctp_assoc_value));
		live_optlen = (socklen_t)sizeof(struct sctp_assoc_value);
		((struct sctp_assoc_value *) live_optval)->assoc_id = 0;
		break;
#endif
#ifdef SCTP_SS_VALUE
	case EXPR_SCTP_STREAM_VALUE:
		live_optval = malloc(sizeof(struct sctp_stream_value));
		live_optlen = (socklen_t)sizeof(struct sctp_stream_value);
		((struct sctp_stream_value *) live_optval)->assoc_id = 0;
		if (get_u16(val_expression->value.sctp_stream_value->stream_id,
			    &((struct sctp_stream_value *)live_optval)->stream_id,
			    error)) {
			free(live_optval);
			return STATUS_ERR;
		}
		break;
#endif
#ifdef SCTP_EVENT
	case EXPR_SCTP_EVENT:
		live_optval = malloc(sizeof(struct sctp_event));
		live_optlen = sizeof(struct sctp_event);
		((struct sctp_event *)live_optval)->se_assoc_id = 0;
		if (get_u16(val_expression->value.sctp_event->se_type,
			    &((struct sctp_event *)live_optval)->se_type,
			    error)) {
			free(live_optval);
			return STATUS_ERR;
		}
		break;
#endif
#ifdef SCTP_EVENTS
	case EXPR_SCTP_EVENT_SUBSCRIBE:
		live_optval = malloc(sizeof(struct sctp_event_subscribe));
		live_optlen = sizeof(struct sctp_event_subscribe);
		break;
#endif
#ifdef SCTP_DEFAULT_SNDINFO
	case EXPR_SCTP_SNDINFO:
		live_optval = malloc(sizeof(struct sctp_sndinfo));
		live_optlen = sizeof(struct sctp_sndinfo);
		if (get_u32(val_expression->value.sctp_sndinfo->snd_assoc_id,
			    &((struct sctp_sndinfo *)live_optval)->snd_assoc_id,
			    error)) {
			free(live_optval);
			return STATUS_ERR;
		}
		break;
#endif
#ifdef SCTP_ADAPTATION_LAYER
	case EXPR_SCTP_SETADAPTATION:
		live_optval = malloc(sizeof(struct sctp_setadaptation));
		live_optlen = sizeof(struct sctp_setadaptation);
		break;
#endif
	case EXPR_LIST:
		s32_bracketed_arg(args, 3, &script_optval, error);
		live_optval = malloc(sizeof(int));
		live_optlen = (socklen_t)sizeof(int);
		break;
	default:
		asprintf(error, "unsupported value type: %s",
			 expression_type_to_string(val_expression->type));
		return STATUS_ERR;
		break;
	}

	begin_syscall(state, syscall);

	live_result = getsockopt(live_fd, level, optname, live_optval, &live_optlen);

	if (end_syscall(state, syscall, CHECK_NON_NEGATIVE, live_result, error)) {
		return STATUS_ERR;
	}

	if (live_optlen != script_optlen) {
		asprintf(error, "optlen: expected: %d actual: %d",
			 (int)script_optlen, (int)live_optlen);
		free(live_optval);
		return STATUS_ERR;
	}

	switch (val_expression->type) {
	case EXPR_LINGER:
		result = check_linger(val_expression->value.linger, live_optval, error);
		break;
#ifdef SCTP_RTOINFO
	case EXPR_SCTP_RTOINFO:
		result = check_sctp_rtoinfo(val_expression->value.sctp_rtoinfo, live_optval, error);
		break;
#endif
#ifdef SCTP_ASSOCINFO
	case EXPR_SCTP_ASSOCPARAMS:
		result = check_sctp_assocparams(val_expression->value.sctp_assocparams, live_optval, error);
		break;
#endif
#ifdef SCTP_INITMSG
	case EXPR_SCTP_INITMSG:
		result = check_sctp_initmsg(val_expression->value.sctp_initmsg, live_optval, error);
		break;
#endif
#ifdef SCTP_DELAYED_SACK
	case EXPR_SCTP_SACKINFO:
		result = check_sctp_sack_info(val_expression->value.sctp_sack_info, live_optval, error);
		break;
#endif
#ifdef SCTP_STATUS
	case EXPR_SCTP_STATUS:
		result = check_sctp_status(val_expression->value.sctp_status, live_optval, error);
		break;
#endif
#ifdef SCTP_GET_PEER_ADDR_INFO
	case EXPR_SCTP_PADDRINFO:
		result = check_sctp_paddrinfo(val_expression->value.sctp_paddrinfo, live_optval, error);
		break;
#endif
#ifdef SCTP_PEER_ADDR_PARAMS
	case EXPR_SCTP_PEER_ADDR_PARAMS:
		result = check_sctp_paddrparams(val_expression->value.sctp_paddrparams, live_optval, error);
		break;
#endif
#if defined(SCTP_MAXSEG) || defined(SCTP_MAX_BURST) || defined(SCTP_INTERLEAVING_SUPPORTED)
	case EXPR_SCTP_ASSOC_VALUE:
		result = check_sctp_assoc_value(val_expression->value.sctp_assoc_value, live_optval, error);
		break;
#endif
#ifdef SCTP_SS_VALUE
	case EXPR_SCTP_STREAM_VALUE:
		result = check_sctp_stream_value(val_expression->value.sctp_stream_value, live_optval, error);
		break;
#endif
#ifdef SCTP_EVENT
	case EXPR_SCTP_EVENT:
		result = check_sctp_event(val_expression->value.sctp_event, live_optval, error);
		break;
#endif
#ifdef SCTP_EVENTS
	case EXPR_SCTP_EVENT_SUBSCRIBE:
		result = check_sctp_event_subscribe(val_expression->value.sctp_event_subscribe, live_optval, error);
		break;
#endif
#ifdef SCTP_DEFAULT_SNDINFO
	case EXPR_SCTP_SNDINFO:
		result = check_sctp_sndinfo(val_expression->value.sctp_sndinfo, live_optval, error);
		break;
#endif
#ifdef SCTP_ADAPTATION_LAYER
	case EXPR_SCTP_SETADAPTATION:
		result = check_sctp_setadaptation(val_expression->value.sctp_setadaptation, live_optval, error);
		break;
#endif
	case EXPR_LIST:
		if (*(int*)live_optval != script_optval) {
			asprintf(error, "optval: expected: %d actual: %d",
				(int)script_optval, *(int*)live_optval);
			result = STATUS_ERR;
		}
		break;
	default:
		asprintf(error, "Cannot check value type: %s",
			 expression_type_to_string(val_expression->type));
		break;
	}
	free(live_optval);
	return result;
}

static int syscall_setsockopt(struct state *state, struct syscall_spec *syscall,
			struct expression_list *args, char **error)
{
	int script_fd, live_fd, level, optname, optval_s32, optlen, result;
	void *optval = NULL;
	struct expression *val_expression;
	struct linger linger;
#ifdef SCTP_RTOINFO
	struct sctp_rtoinfo rtoinfo;
#endif
#ifdef SCTP_ASSOCINFO
	struct sctp_assocparams assocparams;
#endif
#ifdef SCTP_INITMSG
	struct sctp_initmsg initmsg;
#endif
#if defined(SCTP_MAXSEG) || defined(SCTP_MAX_BURST) || defined(SCTP_INTERLEAVING_SUPPORTED)
	struct sctp_assoc_value assoc_value;
#endif
#ifdef SCTP_DELAYED_SACK
	struct sctp_sack_info sack_info;
#endif
#ifdef SCTP_STATUS
	struct sctp_status status;
#endif
#ifdef SCTP_GET_PEER_ADDR_INFO
	struct sctp_paddrinfo paddrinfo;
#endif
#if defined(SCTP_SS_VALUE)
	struct sctp_stream_value stream_value;
#endif
#ifdef SCTP_EVENT
	struct sctp_event event;
#endif
#ifdef SCTP_EVENTS
	struct sctp_event_subscribe event_subscribe;
#endif
#ifdef SCTP_DEFAULT_SNDINFO
	struct sctp_sndinfo sndinfo;
#endif
#ifdef SCTP_ADAPTATION_LAYER
	struct sctp_setadaptation setadaptation;
#endif
#ifdef SCTP_PEER_ADDR_PARAMS
	struct sctp_paddrparams paddrparams;
#ifdef linux
	u32 spp_ipv6_flowlabel;
	u8 spp_dscp;
#endif
#endif
	if (check_arg_count(args, 5, error))
		return STATUS_ERR;
	if (s32_arg(args, 0, &script_fd, error))
		return STATUS_ERR;
	if (to_live_fd(state, script_fd, &live_fd, error))
		return STATUS_ERR;
	if (s32_arg(args, 1, &level, error))
		return STATUS_ERR;
	if (s32_arg(args, 2, &optname, error))
		return STATUS_ERR;
	if (s32_arg(args, 4, &optlen, error))
		return STATUS_ERR;

	val_expression = get_arg(args, 3, error);
	if (val_expression == NULL)
		return STATUS_ERR;
	switch (val_expression->type) {
	case EXPR_LINGER:
		get_s32(val_expression->value.linger->l_onoff,
			&linger.l_onoff, error);
		get_s32(val_expression->value.linger->l_linger,
			&linger.l_linger, error);
		optval = &linger;
		break;
	case EXPR_STRING:
		optval = val_expression->value.string;
		break;
	case EXPR_LIST:
		if (s32_bracketed_arg(args, 3, &optval_s32, error))
			return STATUS_ERR;
		optval = &optval_s32;
		break;
#ifdef SCTP_RTOINFO
	case EXPR_SCTP_RTOINFO:
		rtoinfo.srto_assoc_id = 0;
		if (get_u32(val_expression->value.sctp_rtoinfo->srto_initial,
			    &rtoinfo.srto_initial, error)) {
			return STATUS_ERR;
		}
		if (get_u32(val_expression->value.sctp_rtoinfo->srto_max,
			    &rtoinfo.srto_max, error)) {
			return STATUS_ERR;
		}
		if (get_u32(val_expression->value.sctp_rtoinfo->srto_min,
			    &rtoinfo.srto_min, error)) {
			return STATUS_ERR;
		}
		optval = &rtoinfo;
		break;
#endif
#ifdef SCTP_ASSOCINFO
	case EXPR_SCTP_ASSOCPARAMS:
		assocparams.sasoc_assoc_id = 0;
		if (get_u16(val_expression->value.sctp_assocparams->sasoc_asocmaxrxt,
			    &assocparams.sasoc_asocmaxrxt, error)) {
			return STATUS_ERR;
		}
		if (get_u16(val_expression->value.sctp_assocparams->sasoc_number_peer_destinations,
			    &assocparams.sasoc_number_peer_destinations, error)) {
			return STATUS_ERR;
		}
		if (get_u32(val_expression->value.sctp_assocparams->sasoc_peer_rwnd,
			    &assocparams.sasoc_peer_rwnd, error)) {
			return STATUS_ERR;
		}
		if (get_u32(val_expression->value.sctp_assocparams->sasoc_local_rwnd,
			    &assocparams.sasoc_local_rwnd, error)) {
			return STATUS_ERR;
		}
		if (get_u32(val_expression->value.sctp_assocparams->sasoc_cookie_life,
			    &assocparams.sasoc_cookie_life, error)) {
			return STATUS_ERR;
		}
		optval = &assocparams;
		break;
#endif
#ifdef SCTP_INITMSG
	case EXPR_SCTP_INITMSG:
		if(parse_expression_to_sctp_initmsg(val_expression, &initmsg, error)) {
			return STATUS_ERR;
		}
		optval = &initmsg;
		break;
#endif
#if defined(SCTP_MAXSEG) || defined(SCTP_MAX_BURST) || defined(SCTP_INTERLEAVING_SUPPORTED)
	case EXPR_SCTP_ASSOC_VALUE:
		assoc_value.assoc_id = 0;
		if (get_u32(val_expression->value.sctp_assoc_value->assoc_value,
			    &assoc_value.assoc_value, error)) {
			return STATUS_ERR;
		}
		optval = &assoc_value;
		break;
#endif
#ifdef SCTP_SS_VALUE
	case EXPR_SCTP_STREAM_VALUE:
		stream_value.assoc_id = 0;
		if (get_u16(val_expression->value.sctp_stream_value->stream_id,
			    &stream_value.stream_id, error)) {
			return STATUS_ERR;
		}
		if (get_u16(val_expression->value.sctp_stream_value->stream_value,
			    &stream_value.stream_value, error)) {
			return STATUS_ERR;
		}
		optval = &stream_value;
		break;
#endif
#ifdef SCTP_DELAYED_SACK
	case EXPR_SCTP_SACKINFO:
		sack_info.sack_assoc_id = 0;
		if (get_u32(val_expression->value.sctp_sack_info->sack_delay,
			    &sack_info.sack_delay, error)) {
			return STATUS_ERR;
		}
		if (get_u32(val_expression->value.sctp_sack_info->sack_freq,
			    &sack_info.sack_freq, error)) {
			return STATUS_ERR;
		}
		optval = &sack_info;
		break;
#endif
#ifdef SCTP_STATUS
	case EXPR_SCTP_STATUS:
		status.sstat_assoc_id = 0;
		optval = &status;
		break;
#endif
#ifdef SCTP_GET_PEER_ADDR_INFO
	case EXPR_SCTP_PADDRINFO:
		paddrinfo.spinfo_assoc_id = 0;
		if (get_sockstorage_arg(val_expression->value.sctp_paddrinfo->spinfo_address,
					&paddrinfo.spinfo_address, live_fd)) {
			asprintf(error, "can't determine spp_address");
			return STATUS_ERR;
		}
		optval = &paddrinfo;
		break;
#endif
#ifdef SCTP_EVENT
	case EXPR_SCTP_EVENT:
		event.se_assoc_id = 0;
		if (get_u16(val_expression->value.sctp_event->se_type,
			    &event.se_type, error)) {
			return STATUS_ERR;
		}
		if (get_u8(val_expression->value.sctp_event->se_on,
			    &event.se_on, error)) {
			return STATUS_ERR;
		}
		optval = &event;
		break;
#endif
#ifdef SCTP_EVENTS
	case EXPR_SCTP_EVENT_SUBSCRIBE:
		if (get_u8(val_expression->value.sctp_event_subscribe->sctp_data_io_event,
			    &event_subscribe.sctp_data_io_event, error)) {
			return STATUS_ERR;
		}
		if (get_u8(val_expression->value.sctp_event_subscribe->sctp_association_event,
			    &event_subscribe.sctp_association_event, error)) {
			return STATUS_ERR;
		}
		if (get_u8(val_expression->value.sctp_event_subscribe->sctp_address_event,
			    &event_subscribe.sctp_address_event, error)) {
			return STATUS_ERR;
		}
		if (get_u8(val_expression->value.sctp_event_subscribe->sctp_send_failure_event,
			    &event_subscribe.sctp_send_failure_event, error)) {
			return STATUS_ERR;
		}
		if (get_u8(val_expression->value.sctp_event_subscribe->sctp_peer_error_event,
			    &event_subscribe.sctp_peer_error_event, error)) {
			return STATUS_ERR;
		}
		if (get_u8(val_expression->value.sctp_event_subscribe->sctp_shutdown_event,
			    &event_subscribe.sctp_shutdown_event, error)) {
			return STATUS_ERR;
		}
		if (get_u8(val_expression->value.sctp_event_subscribe->sctp_partial_delivery_event,
			    &event_subscribe.sctp_partial_delivery_event, error)) {
			return STATUS_ERR;
		}
		if (get_u8(val_expression->value.sctp_event_subscribe->sctp_adaptation_layer_event,
			    &event_subscribe.sctp_adaptation_layer_event, error)) {
			return STATUS_ERR;
		}
		if (get_u8(val_expression->value.sctp_event_subscribe->sctp_authentication_event,
			    &event_subscribe.sctp_authentication_event, error)) {
			return STATUS_ERR;
		}
		if (get_u8(val_expression->value.sctp_event_subscribe->sctp_sender_dry_event,
			    &event_subscribe.sctp_sender_dry_event, error)) {
			return STATUS_ERR;
		}
		optval = &event_subscribe;
		break;
#endif
#ifdef SCTP_DEFAULT_SNDINFO
	case EXPR_SCTP_SNDINFO:
		if (get_u16(val_expression->value.sctp_sndinfo->snd_sid,
			    &sndinfo.snd_sid, error)) {
			return STATUS_ERR;
		}
		if (get_u16(val_expression->value.sctp_sndinfo->snd_flags,
			    &sndinfo.snd_flags, error)) {
			return STATUS_ERR;
		}
		if (get_u32(val_expression->value.sctp_sndinfo->snd_ppid,
			    &sndinfo.snd_ppid, error)) {
			return STATUS_ERR;
		}
		if (get_u32(val_expression->value.sctp_sndinfo->snd_context,
			    &sndinfo.snd_context, error)) {
			return STATUS_ERR;
		}
		if (get_u32(val_expression->value.sctp_sndinfo->snd_assoc_id,
			    &sndinfo.snd_assoc_id, error)) {
			return STATUS_ERR;
		}
		optval = &sndinfo;
		break;
#endif
#ifdef SCTP_ADAPTATION_LAYER
	case EXPR_SCTP_SETADAPTATION:
		if (get_u32(val_expression->value.sctp_setadaptation->ssb_adaptation_ind,
			   &setadaptation.ssb_adaptation_ind, error)) {
			return STATUS_ERR;
		}
		optval = &setadaptation;
		break;
#endif
#ifdef SCTP_PEER_ADDR_PARAMS
	case EXPR_SCTP_PEER_ADDR_PARAMS:
		paddrparams.spp_assoc_id = 0;
		if (get_sockstorage_arg(val_expression->value.sctp_paddrparams->spp_address,
					&paddrparams.spp_address, live_fd)) {
			asprintf(error, "can't determine spp_address");
			return STATUS_ERR;
		}
		if (get_u32(val_expression->value.sctp_paddrparams->spp_hbinterval,
			    &paddrparams.spp_hbinterval, error)) {
			return STATUS_ERR;
		}
		if (get_u16(val_expression->value.sctp_paddrparams->spp_pathmaxrxt,
			    &paddrparams.spp_pathmaxrxt, error)) {
			return STATUS_ERR;
		}
		if (get_u32(val_expression->value.sctp_paddrparams->spp_pathmtu,
			    &paddrparams.spp_pathmtu, error)) {
			return STATUS_ERR;
		}
		if (get_u32(val_expression->value.sctp_paddrparams->spp_flags,
			    &paddrparams.spp_flags, error)) {
			return STATUS_ERR;
		}
#ifdef __FreeBSD__
		if (get_u32(val_expression->value.sctp_paddrparams->spp_ipv6_flowlabel,
			    &paddrparams.spp_ipv6_flowlabel, error)) {
			return STATUS_ERR;
		}
		if (get_u8(val_expression->value.sctp_paddrparams->spp_dscp,
			   &paddrparams.spp_dscp, error)) {
			return STATUS_ERR;
		}
#endif
#ifdef linux
		if (get_u32(val_expression->value.sctp_paddrparams->spp_ipv6_flowlabel,
			    &spp_ipv6_flowlabel, error)) {
			return STATUS_ERR;
		} else if (spp_ipv6_flowlabel != 0) {
			asprintf(error, "Linux doesn't support paddrparams.spp_ipv6_flowlabel");
			return STATUS_ERR;
		}
		if (get_u8(val_expression->value.sctp_paddrparams->spp_dscp,
			   &spp_dscp, error)) {
			return STATUS_ERR;
		} else if (spp_dscp != 0) {
			asprintf(error, "Linux doesn't support paddrparams.spp_dscp");
			return STATUS_ERR;
		}
		paddrparams.spp_sackdelay = 0;
#endif
		optval = &paddrparams;
		break;
#endif
	default:
		asprintf(error, "unsupported value type: %s",
			 expression_type_to_string(val_expression->type));
		return STATUS_ERR;
		break;
	}
	begin_syscall(state, syscall);

	result = setsockopt(live_fd, level, optname, optval, optlen);

	return end_syscall(state, syscall, CHECK_EXACT, result, error);
}

static int syscall_poll(struct state *state, struct syscall_spec *syscall,
			struct expression_list *args, char **error)
{
	struct expression *fds_expression = NULL;
	struct pollfd *fds = NULL;
	size_t fds_len;
	int nfds, timeout, result;
	int status = STATUS_ERR;

	if (check_arg_count(args, 3, error))
		goto error_out;

	fds_expression = get_arg(args, 0, error);
	if (fds_expression == NULL)
		goto error_out;
	if (pollfds_new(state, fds_expression, &fds, &fds_len, error))
		goto error_out;

	if (s32_arg(args, 1, &nfds, error))
		goto error_out;
	if (s32_arg(args, 2, &timeout, error))
		goto error_out;

	if (nfds != fds_len) {
		asprintf(error,
			 "nfds %d does not match %d-element pollfd array",
			 nfds, (int)fds_len);
		goto error_out;
	}

	begin_syscall(state, syscall);

	result = poll(fds, nfds, timeout);

	if (end_syscall(state, syscall, CHECK_EXACT, result, error))
		goto error_out;

	if (pollfds_check(fds_expression, fds, fds_len, error))
		goto error_out;

	status = STATUS_OK;

error_out:
	free(fds);
	return status;
}

static int syscall_sctp_sendmsg(struct state *state, struct syscall_spec *syscall,
			struct expression_list *args, char **error)
{
#if defined(__FreeBSD__) || defined(linux)
	int result, script_fd, live_fd, len;
	void *msg = NULL;
	struct sockaddr_storage to;
	struct sockaddr_storage *to_ptr = &to;
	socklen_t tolen = 0;
	u32 ppid, flags, timetolive, context;
	u16 stream_no;
	struct expression *sockaddr_expr, *tolen_expr, *ppid_expr, *flags_expr, *ttl_expr, *stream_no_expr, *context_expr;

	if (check_arg_count(args, 10, error))
		return STATUS_ERR;
	if (s32_arg(args, 0, &script_fd, error))
		return STATUS_ERR;
	if (to_live_fd(state, script_fd, &live_fd, error))
		return STATUS_ERR;
	if (ellipsis_arg(args, 1, error))
		return STATUS_ERR;
	if (s32_arg(args, 2, &len, error))
		return STATUS_ERR;
	sockaddr_expr = get_arg(args, 3, error);
	if (sockaddr_expr->type == EXPR_ELLIPSIS) {
		socklen_t len = (socklen_t)sizeof(struct sockaddr_storage);
		if (getpeername(live_fd, (struct sockaddr *)to_ptr, &len)) {
			return STATUS_ERR;
		}
		tolen = len;
	} else if (sockaddr_expr->type == EXPR_NULL) {
		to_ptr = NULL;
		tolen = 0;
	} else {
		if (sockaddr_expr->type == EXPR_SOCKET_ADDRESS_IPV4) {
			memcpy(to_ptr, sockaddr_expr->value.socket_address_ipv4, sizeof(struct sockaddr_in));
			tolen = sizeof(struct sockaddr_in);
		} else if (sockaddr_expr->type == EXPR_SOCKET_ADDRESS_IPV6) {
			memcpy(to_ptr, sockaddr_expr->value.socket_address_ipv6, sizeof(struct sockaddr_in6));
			tolen = sizeof(struct sockaddr_in6);
		} else {
			asprintf(error, "Bad input for receiver in sctp_sendmsg");
			return STATUS_ERR;
		}
	}
	tolen_expr = get_arg(args, 4, error);
	if (tolen_expr->type != EXPR_ELLIPSIS)
		if (get_u32(tolen_expr, &tolen, error))
			return STATUS_ERR;
	ppid_expr = get_arg(args, 5, error);
	if (get_u32(ppid_expr, &ppid, error))
		return STATUS_ERR;
	flags_expr = get_arg(args, 6, error);
	if (get_u32(flags_expr, &flags, error))
		return STATUS_ERR;
	stream_no_expr =get_arg(args, 7, error);
	if (get_u16(stream_no_expr, &stream_no, error))
		return STATUS_ERR;
	ttl_expr = get_arg(args, 8, error);
	if (get_u32(ttl_expr, &timetolive, error))
		return STATUS_ERR;
	context_expr = get_arg(args, 9, error);
	if (get_u32(context_expr, &context, error))
		return STATUS_ERR;

	msg = calloc(len, 1);
	assert(msg != NULL);

	begin_syscall(state, syscall);
	result = sctp_sendmsg(live_fd, msg, (size_t)len, (struct sockaddr *) to_ptr,
			      tolen, ppid, flags, stream_no, timetolive, context);

	free(msg);
	if (end_syscall(state, syscall, CHECK_EXACT, result, error)) {
		return STATUS_ERR;
	}
	return STATUS_OK;
#else
	asprintf(error, "sctp_sendmsg is not supported");
	return STATUS_ERR;
#endif
}

#if defined(__FreeBSD__) || defined(linux)
static int check_sctp_sndrcvinfo(struct sctp_sndrcvinfo_expr *expr,
				 struct sctp_sndrcvinfo *sctp_sndrcvinfo,
				 char** error) {
	if (check_u16_expr(expr->sinfo_stream, sctp_sndrcvinfo->sinfo_stream,
			   "sctp_sndrcvinfo.sinfo_stream", error))
		return STATUS_ERR;
	if (check_u16_expr(expr->sinfo_ssn, sctp_sndrcvinfo->sinfo_ssn,
			   "sctp_sndrcvinfo.sinfo_ssn", error))
		return STATUS_ERR;
	if (check_u16_expr(expr->sinfo_flags, sctp_sndrcvinfo->sinfo_flags,
			   "sctp_sndrcvinfo.sinfo_flags", error))
		return STATUS_ERR;
	if (expr->sinfo_ppid->type != EXPR_ELLIPSIS) {
		u32 sinfo_ppid;

		if (get_u32(expr->sinfo_ppid, &sinfo_ppid, error)) {
			return STATUS_ERR;
		}
		if (ntohl(sctp_sndrcvinfo->sinfo_ppid) != ntohl(sinfo_ppid)) {
			asprintf(error, "sctp_sndrcvinfo.sinfo_ppid: expected: %u actual: %u",
				 ntohl(sinfo_ppid), ntohl(sctp_sndrcvinfo->sinfo_ppid));
			return STATUS_ERR;
		}
	}
	if (check_u32_expr(expr->sinfo_context, sctp_sndrcvinfo->sinfo_context,
			   "sctp_sndrcvinfo.sinfo_context", error))
		return STATUS_ERR;
	if (check_u32_expr(expr->sinfo_timetolive, sctp_sndrcvinfo->sinfo_timetolive,
			   "sctp_sndrcvinfo.sinfo_timetolive", error))
		return STATUS_ERR;
	if (check_u32_expr(expr->sinfo_tsn, sctp_sndrcvinfo->sinfo_tsn,
			   "sctp_sndrcvinfo.sinfo_tsn", error))
		return STATUS_ERR;
	if (check_u32_expr(expr->sinfo_cumtsn, sctp_sndrcvinfo->sinfo_cumtsn,
			   "sctp_sndrcvinfo.sinfo_cumtsn", error))
		return STATUS_ERR;
	if (check_u32_expr(expr->sinfo_assoc_id, sctp_sndrcvinfo->sinfo_assoc_id,
			   "sctp_sndrcvinfo.sinfo_assoc_id", error))
		return STATUS_ERR;

	return STATUS_OK;
}
#endif

static int syscall_sctp_recvmsg(struct state *state, struct syscall_spec *syscall,
				struct expression_list *args,
				char **error)
{
#if defined(__FreeBSD__) || defined(linux)
	int script_fd, live_fd, live_msg_flags, result;
	void *msg;
	u32 len;
	struct sockaddr live_from;
	socklen_t live_fromlen;
	struct sctp_sndrcvinfo live_sinfo;
	struct expression *len_expr, *script_sinfo_expr, *script_msg_flags_expr;
	struct expression *script_fromlen_expr, *script_from_expr;

	if (check_arg_count(args, 7, error))
		return STATUS_ERR;
	if (s32_arg(args, 0, &script_fd, error))
		return STATUS_ERR;
	if (to_live_fd(state, script_fd, &live_fd, error))
		return STATUS_ERR;
	if (ellipsis_arg(args, 1, error))
		return STATUS_ERR;
	len_expr = get_arg(args, 2, error);
	if (get_u32(len_expr, &len, error))
		return STATUS_ERR;

	msg = calloc(len, 1);
	assert(msg != NULL);

	begin_syscall(state, syscall);
	result = sctp_recvmsg(live_fd, msg, len, (struct sockaddr*) &live_from,
			      &live_fromlen, &live_sinfo, &live_msg_flags);
	free(msg);

	if (end_syscall(state, syscall, CHECK_EXACT, result, error)) {
		return STATUS_ERR;
	}

	script_from_expr = get_arg(args, 3, error);
	if (check_sockaddr(script_from_expr, &live_from, error))
		return STATUS_ERR;

	script_fromlen_expr = get_arg(args, 4, error);
	if (script_fromlen_expr->type != EXPR_ELLIPSIS) {
		int script_fromlen;
		if (get_s32(script_fromlen_expr, &script_fromlen, error))
			return STATUS_ERR;
		if (script_fromlen != live_fromlen) {
			asprintf(error, "sctp_recvmsg fromlen: expected: %d actual: %d",
				 script_fromlen, live_fromlen);
			return STATUS_ERR;
		}
	}

	script_sinfo_expr = get_arg(args, 5, error);
	if (script_sinfo_expr->type != EXPR_ELLIPSIS) {
		if (check_sctp_sndrcvinfo(script_sinfo_expr->value.sctp_sndrcvinfo, &live_sinfo, error)) {
			return STATUS_ERR;
		}
	}
	script_msg_flags_expr = get_arg(args, 6, error);
	if (script_msg_flags_expr->type != EXPR_ELLIPSIS) {
		int script_msg_flags;
		if (get_s32(script_msg_flags_expr, &script_msg_flags, error))
			return STATUS_ERR;
		if (script_msg_flags != live_msg_flags) {
			asprintf(error, "sctp_recvmsg msg_flags: expected: %d actual: %d",
				 script_msg_flags, live_msg_flags);
			return STATUS_ERR;
		}
	}
	return STATUS_OK;
#else
	asprintf(error, "sctp_sendmsg is not supported");
	return STATUS_ERR;
#endif
}

#if defined(__FreeBSD__) || defined(linux)
static int parse_expression_to_sctp_initmsg(struct expression *expr, struct sctp_initmsg *init, char **error) {
	if (expr->type == EXPR_SCTP_INITMSG) {
		struct sctp_initmsg_expr *init_expr = expr->value.sctp_initmsg;
		if (get_u16(init_expr->sinit_num_ostreams, &init->sinit_num_ostreams, error)) {
			return STATUS_ERR;
		}
		if (get_u16(init_expr->sinit_max_instreams, &init->sinit_max_instreams, error)) {
			return STATUS_ERR;
		}
		if (get_u16(init_expr->sinit_max_attempts, &init->sinit_max_attempts, error)) {
			return STATUS_ERR;
		}
		if (get_u16(init_expr->sinit_max_init_timeo, &init->sinit_max_init_timeo, error)) {
			return STATUS_ERR;
		}
	} else {
		return STATUS_ERR;
	}
	return STATUS_OK;
}

static int parse_expression_to_sctp_sndrcvinfo(struct expression *expr, struct sctp_sndrcvinfo *info, char **error) {
	if (expr->type == EXPR_SCTP_SNDRCVINFO) {
		struct sctp_sndrcvinfo_expr *sndrcvinfo_expr = expr->value.sctp_sndrcvinfo;
		if (get_u16(sndrcvinfo_expr->sinfo_stream, &info->sinfo_stream, error)) {
			return STATUS_ERR;
		}
		if (get_u16(sndrcvinfo_expr->sinfo_ssn, &info->sinfo_ssn, error)) {
			return STATUS_ERR;
		}
		if (get_u16(sndrcvinfo_expr->sinfo_flags, &info->sinfo_flags, error)) {
			return STATUS_ERR;
		}
		if (get_u32(sndrcvinfo_expr->sinfo_ppid, &info->sinfo_ppid, error)) {
			return STATUS_ERR;
		}
		if (get_u32(sndrcvinfo_expr->sinfo_context, &info->sinfo_context, error)) {
			return STATUS_ERR;
		}
		if (get_u32(sndrcvinfo_expr->sinfo_timetolive, &info->sinfo_timetolive, error)) {
			return STATUS_ERR;
		}
		if (get_u32(sndrcvinfo_expr->sinfo_tsn, &info->sinfo_tsn, error)) {
			return STATUS_ERR;
		}
		if (get_u32(sndrcvinfo_expr->sinfo_cumtsn, &info->sinfo_cumtsn, error)) {
			return STATUS_ERR;
		}
		if (get_u32(sndrcvinfo_expr->sinfo_assoc_id, (u32 *)&info->sinfo_assoc_id, error)) {
			return STATUS_ERR;
		}
	} else {
		return STATUS_ERR;
	}
	return STATUS_OK;
}
#endif

#if defined(__FreeBSD__)
static int parse_expression_to_sctp_sndinfo(struct expression *expr, struct sctp_sndinfo *info, char **error) {
	if (expr->type == EXPR_SCTP_SNDINFO) {
		struct sctp_sndinfo_expr *sndinfo_expr = expr->value.sctp_sndinfo;
		if (get_u16(sndinfo_expr->snd_sid, &info->snd_sid, error)) {
			return STATUS_ERR;
		}
		if (get_u16(sndinfo_expr->snd_flags, &info->snd_flags, error)) {
			return STATUS_ERR;
		}
		if (get_u32(sndinfo_expr->snd_ppid, &info->snd_ppid, error)) {
			return STATUS_ERR;
		}
		if (get_u32(sndinfo_expr->snd_context, &info->snd_context, error)) {
			return STATUS_ERR;
		}
		if (get_u32(sndinfo_expr->snd_assoc_id, &info->snd_assoc_id, error)) {
			return STATUS_ERR;
		}
	} else {
		return STATUS_ERR;
	}
	return STATUS_OK;
}

static int parse_expression_to_sctp_authinfo(struct expression *expr, struct sctp_authinfo *info, char **error) {
	if (expr->type == EXPR_SCTP_AUTHINFO) {
		struct sctp_authinfo_expr *auth_expr = expr->value.sctp_authinfo;
		if (get_u16(auth_expr->auth_keynumber, &info->auth_keynumber, error)) {
			return STATUS_ERR;
		}
	} else {
		return STATUS_ERR;
	}
	return STATUS_OK;
}

static int parse_expression_to_sctp_prinfo(struct expression *expr, struct sctp_prinfo *info, char **error) {
	if (expr->type == EXPR_SCTP_PRINFO) {
		struct sctp_prinfo_expr *prinfo_expr = expr->value.sctp_prinfo;
		if (get_u16(prinfo_expr->pr_policy, &info->pr_policy, error)) {
			return STATUS_ERR;
		}
		if (get_u32(prinfo_expr->pr_value, &info->pr_value, error)) {
			return STATUS_ERR;
		}
	} else {
		return STATUS_ERR;
	}
	return STATUS_OK;
}

static int parse_expression_to_sctp_sendv_spa(struct expression *expr, struct sctp_sendv_spa *info, char **error) {
	if (expr->type == EXPR_SCTP_SENDV_SPA) {
		struct sctp_sendv_spa_expr *spa_expr = expr->value.sctp_sendv_spa;
		if (get_u32(spa_expr->sendv_flags, &info->sendv_flags, error)) {
			return STATUS_ERR;
		}
		if (spa_expr->sendv_sndinfo->type != EXPR_ELLIPSIS) {
			if (parse_expression_to_sctp_sndinfo(spa_expr->sendv_sndinfo, &info->sendv_sndinfo, error))
				return STATUS_ERR;
		}
		if (spa_expr->sendv_sndinfo->type != EXPR_ELLIPSIS) {
			if (parse_expression_to_sctp_prinfo(spa_expr->sendv_prinfo, &info->sendv_prinfo, error))
				return STATUS_ERR;
		}
		if (spa_expr->sendv_sndinfo->type != EXPR_ELLIPSIS) {
			if (parse_expression_to_sctp_authinfo(spa_expr->sendv_authinfo, &info->sendv_authinfo, error))
				return STATUS_ERR;
		}
	} else {
		return STATUS_ERR;
	}
	return STATUS_OK;
}
#endif

static int syscall_sctp_sendv(struct state *state, struct syscall_spec *syscall,
			      struct expression_list *args,
			      char **error)
{
#if defined(__FreeBSD__)
	int script_fd, live_fd, iovcnt, addrcnt, result, flags;
	u32 infotype;
	size_t script_iovec_list_len = 0;
	socklen_t infolen;
	struct sockaddr *addrs;
	void *info;
	struct iovec *iov;
	struct expression *iovec_expr_list, *iovcnt_expr, *addrs_expr, *addrcnt_expr;
	struct expression *info_expr, *infolen_expr, *infotype_expr, *flags_expr;
	struct sctp_sndinfo sndinfo;
	struct sctp_prinfo prinfo;
	struct sctp_authinfo authinfo;
	struct sctp_sendv_spa spa;

	if (check_arg_count(args, 9, error))
		return STATUS_ERR;
	if (s32_arg(args, 0, &script_fd, error))
		return STATUS_ERR;
	if (to_live_fd(state, script_fd, &live_fd, error))
		return STATUS_ERR;
	iovec_expr_list = get_arg(args, 1, error);
	iovec_new(iovec_expr_list, &iov,  &script_iovec_list_len, error);
	iovcnt_expr = get_arg(args, 2, error);
	if (get_s32(iovcnt_expr, &iovcnt, error))
		return STATUS_ERR;
	addrs_expr = get_arg(args, 3, error);
	if (addrs_expr->type == EXPR_NULL) {
		addrs = NULL;
	} else if (addrs_expr->type == EXPR_SOCKET_ADDRESS_IPV4 ||
		   addrs_expr->type == EXPR_SOCKET_ADDRESS_IPV6 ||
		   addrs_expr->type == EXPR_ELLIPSIS) {
		addrs = malloc(sizeof(struct sockaddr_storage));
		get_sockstorage_arg(addrs_expr, (struct sockaddr_storage *)addrs, live_fd);
	} else if (addrs_expr->type == EXPR_LIST) {
		struct expression_list *addrs_expr_list = (struct expression_list *)addrs_expr->value.list;
		struct expression *expr;
		int addrlen = expression_list_length(addrs_expr_list);
		int i = 0;
		size_t size = 0;
		char *addr_ptr;
		for (i = 0; i < addrlen; i++) {
			expr = get_arg(addrs_expr_list, i, error);
			if (expr->type == EXPR_SOCKET_ADDRESS_IPV4) {
				size += sizeof(struct sockaddr_in);
			} else if (expr->type == EXPR_SOCKET_ADDRESS_IPV6) {
				size += sizeof(struct sockaddr_in6);
			} else {
				return STATUS_ERR;
			}
		}
		addrs = malloc(size);
		addr_ptr = (char *)addrs;
		for (i = 0; i < addrlen; i++) {
			expr = get_arg(addrs_expr_list, i, error);
			if (expr->type == EXPR_SOCKET_ADDRESS_IPV4) {
				size = sizeof(struct sockaddr_in);
				memcpy(addr_ptr, expr->value.socket_address_ipv4, size);
				addr_ptr += size;
			} else if (expr->type == EXPR_SOCKET_ADDRESS_IPV6) {
				size = sizeof(struct sockaddr_in6);
				memcpy(addr_ptr, expr->value.socket_address_ipv6, size);
				addr_ptr += size;
			} else {
				return STATUS_ERR;
			}
		}
	} else {
		return STATUS_ERR;
	}
	addrcnt_expr = get_arg(args, 4, error);
	if (get_s32(addrcnt_expr, &addrcnt, error))
		return STATUS_ERR;
	info_expr = get_arg(args, 5, error);
	if (info_expr->type == EXPR_SCTP_SNDINFO) {
		if (parse_expression_to_sctp_sndinfo(info_expr, &sndinfo, error))
			return STATUS_ERR;
		info = &sndinfo;
	} else if (info_expr->type == EXPR_SCTP_PRINFO) {
		info = malloc(sizeof(struct sctp_prinfo));
		if (parse_expression_to_sctp_prinfo(info_expr, &prinfo, error))
			return STATUS_ERR;
		info = &prinfo;
	} else if (info_expr->type == EXPR_SCTP_AUTHINFO) {
		if (parse_expression_to_sctp_authinfo(info_expr, &authinfo, error))
			return STATUS_ERR;
		info = &authinfo;
	} else if (info_expr->type == EXPR_SCTP_SENDV_SPA) {
		if (parse_expression_to_sctp_sendv_spa(info_expr, &spa, error))
			return STATUS_ERR;
		info = &spa;
	} else if (info_expr->type == EXPR_NULL) {
		info = NULL;
	} else {
		asprintf(error, "Bad input for info");
		return STATUS_ERR;
	}
	infolen_expr = get_arg(args, 6, error);
	if (get_u32(infolen_expr, &infolen, error))
		return STATUS_ERR;
	infotype_expr = get_arg(args, 7, error);
	if (get_u32(infotype_expr, &infotype, error))
		return STATUS_ERR;
	flags_expr = get_arg(args, 8, error);
	if (get_s32(flags_expr, &flags, error))
		return STATUS_ERR;

	begin_syscall(state, syscall);

	result = sctp_sendv(live_fd, iov, iovcnt, addrs, addrcnt, info, infolen, infotype, flags);

	if (end_syscall(state, syscall, CHECK_EXACT, result, error)) {
		free(addrs);
		iovec_free(iov, script_iovec_list_len);
		return STATUS_ERR;
	}
	free(addrs);
	iovec_free(iov, script_iovec_list_len);

	return STATUS_OK;
#else
	asprintf(error, "sctp_sendv is not supported");
	return STATUS_ERR;
#endif
}

#if defined(__FreeBSD__)
static int check_sctp_rcvinfo(struct sctp_rcvinfo_expr *expr,
			      struct sctp_rcvinfo *sctp_rcvinfo,
			      char **error)
{
	if (check_u16_expr(expr->rcv_sid, sctp_rcvinfo->rcv_sid, "sctp_rcvinfo.rcv_sid", error))
		return STATUS_ERR;
	if (check_u16_expr(expr->rcv_ssn, sctp_rcvinfo->rcv_ssn, "sctp_rcvinfo.rcv_ssn", error))
		return STATUS_ERR;
	if (check_u16_expr(expr->rcv_flags, sctp_rcvinfo->rcv_flags, "sctp_rcvinfo.rcv_flags", error))
		return STATUS_ERR;
	if (expr->rcv_ppid->type != EXPR_ELLIPSIS) {
		u32 rcv_ppid;

		if (get_u32(expr->rcv_ppid, &rcv_ppid, error)) {
			return STATUS_ERR;
		}
		if (sctp_rcvinfo->rcv_ppid != rcv_ppid) {
			asprintf(error, "sctp_rcvinfo.rcv_ppid: expected: %u actual: %u",
				 htonl(rcv_ppid), htonl(sctp_rcvinfo->rcv_ppid));
			return STATUS_ERR;
		}
	}
	if (check_u32_expr(expr->rcv_tsn, sctp_rcvinfo->rcv_tsn,
			   "sctp_rcvinfo.rcv_tsn", error))
		return STATUS_ERR;
	if (check_u32_expr(expr->rcv_cumtsn, sctp_rcvinfo->rcv_cumtsn,
			   "sctp_rcvinfo.rcv_cumtsn", error))
		return STATUS_ERR;
	if (check_u32_expr(expr->rcv_context, sctp_rcvinfo->rcv_context,
			   "sctp_rcvinfo.rcv_context", error))
		return STATUS_ERR;
	if (check_u32_expr(expr->rcv_assoc_id, sctp_rcvinfo->rcv_assoc_id,
			   "sctp_rcvinfo.rcv_assoc_id", error))
		return STATUS_ERR;

	return STATUS_OK;
}
#endif

#if defined(__FreeBSD__)
static int check_sctp_nxtinfo(struct sctp_nxtinfo_expr *expr,
			      struct sctp_nxtinfo *sctp_nxtinfo,
			      char **error)
{
	if (check_u16_expr(expr->nxt_sid, sctp_nxtinfo->nxt_sid, "sctp_nxtinfo.nxt_sid", error))
		return STATUS_ERR;
	if (check_u16_expr(expr->nxt_flags, sctp_nxtinfo->nxt_flags, "sctp_nxtinfo.nxt_flags", error))
		return STATUS_ERR;
	if (expr->nxt_ppid->type != EXPR_ELLIPSIS) {
		u32 nxt_ppid;

		if (get_u32(expr->nxt_ppid, &nxt_ppid, error)) {
			return STATUS_ERR;
		}
		if (sctp_nxtinfo->nxt_ppid != nxt_ppid) {
			asprintf(error, "sctp_nxtinfo.nxt_ppid: expected: %u actual: %u",
				 htonl(nxt_ppid), htonl(sctp_nxtinfo->nxt_ppid));
			return STATUS_ERR;
		}
	}
	if (check_u32_expr(expr->nxt_length, sctp_nxtinfo->nxt_length, "sctp_nxtinfo.nxt_length", error))
		return STATUS_ERR;
	if (check_u32_expr(expr->nxt_assoc_id, sctp_nxtinfo->nxt_assoc_id, "sctp_nxtinfo.nxt_assoc_id", error))
		return STATUS_ERR;

	return STATUS_OK;
}
#endif

#if defined(__FreeBSD__) || defined(linux)
static int check_sctp_assoc_change(struct sctp_assoc_change_expr *expr,
				   struct sctp_assoc_change *sctp_event,
				   char **error) {
	if (check_u16_expr(expr->sac_type, sctp_event->sac_type,
			   "sctp_assoc_change.sac_type", error))
		return STATUS_ERR;
	if (check_u16_expr(expr->sac_flags, sctp_event->sac_flags,
			   "sctp_assoc_change.sac_flags", error))
		return STATUS_ERR;
	if (check_u32_expr(expr->sac_length, sctp_event->sac_length,
			   "sctp_assoc_change.sac_length", error))
		return STATUS_ERR;
	if (check_u16_expr(expr->sac_state, sctp_event->sac_state,
			   "sctp_assoc_change.sac_state", error))
		return STATUS_ERR;
	if (check_u16_expr(expr->sac_error, sctp_event->sac_error,
			   "sctp_assoc_change.sac_error", error))
		return STATUS_ERR;
	if (check_u16_expr(expr->sac_outbound_streams, sctp_event->sac_outbound_streams,
			   "sctp_assoc_change.sac_outbound_streams", error))
		return STATUS_ERR;
	if (check_u16_expr(expr->sac_inbound_streams, sctp_event->sac_inbound_streams,
			   "sctp_assoc_change.sac_inbound_streams", error))
		return STATUS_ERR;
	if (check_u32_expr(expr->sac_assoc_id, sctp_event->sac_assoc_id,
			   "sctp_assoc_change.sac_assoc_id", error))
		return STATUS_ERR;
	if (check_u8array_expr(expr->sac_info, sctp_event->sac_info, sctp_event->sac_length - sizeof(struct sctp_assoc_change),
			       "sctp_assoc_change.sac_info", error))
			return STATUS_ERR;

	return STATUS_OK;
}
#endif

#if defined(__FreeBSD__) || defined(linux)
static int check_sctp_paddr_change(struct sctp_paddr_change_expr *expr,
				   struct sctp_paddr_change *sctp_event,
				   char **error) {
	if (check_u16_expr(expr->spc_type, sctp_event->spc_type,
			   "sctp_paddr_change.spc_type", error))
		return STATUS_ERR;
	if (check_u16_expr(expr->spc_flags, sctp_event->spc_flags,
			   "sctp_paddr_change.spc_flags", error))
		return STATUS_ERR;
	if (check_u32_expr(expr->spc_length, sctp_event->spc_length,
			   "sctp_paddr_change.spc_length", error))
		return STATUS_ERR;
	if (check_sockaddr(expr->spc_aaddr,
			   (struct sockaddr *)&sctp_event->spc_aaddr, error))
		return STATUS_ERR;
	if (check_u32_expr(expr->spc_state, sctp_event->spc_state,
			   "sctp_paddr_change.spc_state", error))
		return STATUS_ERR;
	if (check_u32_expr(expr->spc_error, sctp_event->spc_error,
			   "sctp_paddr_change.spc_error", error))
		return STATUS_ERR;
	if (check_u32_expr(expr->spc_assoc_id, sctp_event->spc_assoc_id,
			   "sctp_paddr_change.spc_assoc_id", error))
		return STATUS_ERR;

	return STATUS_OK;
}
#endif

#if defined(__FreeBSD__) || defined(linux)
static int check_sctp_remote_error(struct sctp_remote_error_expr *expr,
				   struct sctp_remote_error *sctp_event,
				   char **error) {
	if (check_u16_expr(expr->sre_type, sctp_event->sre_type,
			   "sctp_remote_error.sre_type", error))
		return STATUS_ERR;
	if (check_u16_expr(expr->sre_flags, sctp_event->sre_flags,
			   "sctp_remote_error.sre_flags", error))
		return STATUS_ERR;
	if (check_u32_expr(expr->sre_length, sctp_event->sre_length,
			   "sctp_remote_error.sre_length", error))
		return STATUS_ERR;
	if (check_u16_expr(expr->sre_error, sctp_event->sre_error,
			   "sctp_remote_error.sre_error", error))
		return STATUS_ERR;
	if (check_u32_expr(expr->sre_assoc_id, sctp_event->sre_assoc_id,
			   "sctp_remote_error.sre_assoc_id", error))
		return STATUS_ERR;
	if (check_u8array_expr(expr->sre_data, sctp_event->sre_data, sctp_event->sre_length - sizeof(struct sctp_remote_error),
			       "sctp_remote_error.sre_data", error))
			return STATUS_ERR;

	return STATUS_OK;
}
#endif

#if defined(__FreeBSD__) || defined(linux)
static int check_sctp_send_failed(struct sctp_send_failed_expr *expr,
				  struct sctp_send_failed *sctp_event,
				  char **error) {

	if (check_u16_expr(expr->ssf_type, sctp_event->ssf_type,
			   "sctp_send_failed.ssf_type", error))
		return STATUS_ERR;
	if (check_u16_expr(expr->ssf_flags, sctp_event->ssf_flags,
			   "sctp_send_failed.ssf_flags", error))
		return STATUS_ERR;
	if (check_u32_expr(expr->ssf_length, sctp_event->ssf_length,
			   "sctp_send_failed.ssf_length", error))
		return STATUS_ERR;
	if (check_u32_expr(expr->ssf_error, sctp_event->ssf_error,
			   "sctp_send_failed.ssf_error", error))
		return STATUS_ERR;
	if (expr->ssf_info->type != EXPR_ELLIPSIS) {
		if (check_sctp_sndrcvinfo(expr->ssf_info->value.sctp_sndrcvinfo,
					  &sctp_event->ssf_info, error))
			return STATUS_ERR;
	}
	if (check_u32_expr(expr->ssf_assoc_id, sctp_event->ssf_assoc_id,
			   "sctp_send_failed.ssf_assoc_id", error))
		return STATUS_ERR;
	if (check_u8array_expr(expr->ssf_data, sctp_event->ssf_data, sctp_event->ssf_length - sizeof(struct sctp_send_failed),
			       "sctp_send_failed.ssf_data", error))
			return STATUS_ERR;

	return STATUS_OK;
}
#endif

#if defined(__FreeBSD__) || defined(linux)
static int check_sctp_shutdown_event(struct sctp_shutdown_event_expr *expr,
				     struct sctp_shutdown_event *sctp_event,
				     char **error) {

	if (check_u16_expr(expr->sse_type, sctp_event->sse_type,
			   "sctp_shutdown_event.sse_type", error))
		return STATUS_ERR;
	if (check_u16_expr(expr->sse_flags, sctp_event->sse_flags,
			   "sctp_shutdown_event.sse_flags", error))
		return STATUS_ERR;
	if (check_u32_expr(expr->sse_length, sctp_event->sse_length,
			   "sctp_shutdown_event.sse_length", error))
		return STATUS_ERR;

	return STATUS_OK;
}
#endif

#if defined(__FreeBSD__) || defined(linux)
static int check_sctp_adaptation_event(struct sctp_adaptation_event_expr *expr,
				       struct sctp_adaptation_event *sctp_event,
				       char **error) {

	if (check_u16_expr(expr->sai_type, sctp_event->sai_type,
			   "sctp_adaptation_event.sai_type", error))
		return STATUS_ERR;
	if (check_u16_expr(expr->sai_flags, sctp_event->sai_flags,
			   "sctp_adaptation_event.sai_flags", error))
		return STATUS_ERR;
	if (check_u32_expr(expr->sai_length, sctp_event->sai_length,
			   "sctp_adaptation_event.sai_length", error))
		return STATUS_ERR;
	if (check_u32_expr(expr->sai_adaptation_ind, sctp_event->sai_adaptation_ind,
			   "sctp_adaptation_event.sai_adaptation_ind", error))
		return STATUS_ERR;
	if (check_u32_expr(expr->sai_assoc_id, sctp_event->sai_assoc_id,
			   "sctp_adaptation_event.sai_assoc_id", error))
		return STATUS_ERR;

	return STATUS_OK;
}
#endif

#if defined(__FreeBSD__) || defined(linux)
static int check_sctp_pdapi_event(struct sctp_pdapi_event_expr *expr,
				  struct sctp_pdapi_event *sctp_event,
				  char **error) {

	if (check_u16_expr(expr->pdapi_type, sctp_event->pdapi_type,
			   "sctp_pdapi_event.pdapi_type", error))
		return STATUS_ERR;
	if (check_u16_expr(expr->pdapi_flags, sctp_event->pdapi_flags,
			   "sctp_pdapi_event.pdapi_flags", error))
		return STATUS_ERR;
	if (check_u32_expr(expr->pdapi_length, sctp_event->pdapi_length,
			   "sctp_pdapi_event.pdapi_length", error))
		return STATUS_ERR;
	if (check_u32_expr(expr->pdapi_indication, sctp_event->pdapi_indication,
			   "sctp_pdapi_event.pdapi_indication", error))
		return STATUS_ERR;
#if defined(linux)
	if (expr->pdapi_stream->type != EXPR_ELLIPSIS) {
		asprintf(error, "Linux doesn't support sctp_pdapi_event.pdapi_stream");
		return STATUS_ERR;
	}
#else
	if (check_u32_expr(expr->pdapi_stream, sctp_event->pdapi_stream,
			   "sctp_pdapi_event.pdapi_stream", error))
		return STATUS_ERR;
#endif
#if defined(linux)
	if (expr->pdapi_seq->type != EXPR_ELLIPSIS) {
		asprintf(error, "Linux doesn't support sctp_pdapi_event.pdapi_seq");
		return STATUS_ERR;
	}
#else
	if (check_u32_expr(expr->pdapi_seq, sctp_event->pdapi_seq,
			   "sctp_pdapi_event.pdapi_seq", error))
		return STATUS_ERR;
#endif
	if (check_u32_expr(expr->pdapi_assoc_id, sctp_event->pdapi_assoc_id,
			   "sctp_pdapi_event.pdapi_assoc_id", error))
		return STATUS_ERR;

	return STATUS_OK;
}
#endif

#if defined(__FreeBSD__) || defined(linux)
static int check_sctp_authkey_event(struct sctp_authkey_event_expr *expr,
				     struct sctp_authkey_event *sctp_event,
				     char **error) {

	if (check_u16_expr(expr->auth_type, sctp_event->auth_type,
			   "sctp_authkey_event.auth_type", error))
		return STATUS_ERR;
	if (check_u16_expr(expr->auth_flags, sctp_event->auth_flags,
			   "sctp_authkey_event.auth_flags", error))
		return STATUS_ERR;
	if (check_u32_expr(expr->auth_length, sctp_event->auth_length,
			   "sctp_authkey_event.auth_length", error))
		return STATUS_ERR;
	if (check_u16_expr(expr->auth_keynumber, sctp_event->auth_keynumber,
			   "sctp_authkey_event.auth_keynumber", error))
		return STATUS_ERR;
	if (check_u32_expr(expr->auth_indication, sctp_event->auth_indication,
			   "sctp_authkey_event.auth_indication", error))
		return STATUS_ERR;
	if (check_u32_expr(expr->auth_assoc_id, sctp_event->auth_assoc_id,
			   "sctp_authkey_event.auth_assoc_id", error))
		return STATUS_ERR;

	return STATUS_OK;
}
#endif

#if defined(__FreeBSD__) || defined(linux)
static int check_sctp_sender_dry_event(struct sctp_sender_dry_event_expr *expr,
				       struct sctp_sender_dry_event *sctp_event,
				       char **error) {

	if (check_u16_expr(expr->sender_dry_type, sctp_event->sender_dry_type,
			   "sctp_sender_dry.sender_dry_type", error))
		return STATUS_ERR;
	if (check_u16_expr(expr->sender_dry_flags, sctp_event->sender_dry_flags,
			   "sctp_sender_dry.sender_dry_flags", error))
		return STATUS_ERR;
	if (check_u32_expr(expr->sender_dry_length, sctp_event->sender_dry_length,
			   "sctp_sender_dry.sender_dry_length", error))
		return STATUS_ERR;
	if (check_u32_expr(expr->sender_dry_assoc_id, sctp_event->sender_dry_assoc_id,
			   "sctp_sender_dry.sender_dry_assoc_id", error))
		return STATUS_ERR;

	return STATUS_OK;
}
#endif

#if defined(__FreeBSD__)
static int check_sctp_send_failed_event(struct sctp_send_failed_event_expr *expr,
				       struct sctp_send_failed_event *sctp_event,
				       char **error) {
	if (check_u16_expr(expr->ssfe_type, sctp_event->ssfe_type,
			   "sctp_send_failed.ssfe_type", error))
		return STATUS_ERR;
	if (check_u16_expr(expr->ssfe_flags, sctp_event->ssfe_flags,
			   "sctp_send_failed.ssfe_flags", error))
		return STATUS_ERR;
	if (check_u32_expr(expr->ssfe_length, sctp_event->ssfe_length,
			   "sctp_send_failed.ssfe_length", error))
		return STATUS_ERR;
	if (check_u32_expr(expr->ssfe_error, sctp_event->ssfe_error,
			   "sctp_send_failed.ssfe_error", error))
		return STATUS_ERR;
	if (expr->ssfe_info->type != EXPR_ELLIPSIS) {
		if (check_sctp_sndinfo(expr->ssfe_info->value.sctp_sndinfo, &sctp_event->ssfe_info, error))
			return STATUS_ERR;
	}
	if (check_u32_expr(expr->ssfe_assoc_id, sctp_event->ssfe_assoc_id,
			   "sctp_send_failed.ssfe_assoc_id", error))
		return STATUS_ERR;
	if (check_u8array_expr(expr->ssfe_data, sctp_event->ssfe_data,
			       sctp_event->ssfe_length - sizeof(struct sctp_send_failed_event),
			       "sctp_send_failed_event.ssfe_data", error))
			return STATUS_ERR;

	return STATUS_OK;
}
#endif

#if defined(__FreeBSD__) || defined(linux)
static int check_sctp_tlv(struct sctp_tlv_expr *expr, struct sctp_tlv *sctp_tlv, char **error) {
	if (check_u16_expr(expr->sn_type, sctp_tlv->sn_type,
			   "sctp_tlv.sn_type", error))
		return STATUS_ERR;
	if (check_u16_expr(expr->sn_flags, sctp_tlv->sn_flags,
			   "sctp_tlv.sn_flags", error))
		return STATUS_ERR;
	if (check_u32_expr(expr->sn_length, sctp_tlv->sn_length,
			   "sctp_tlv.sn_length", error))
		return STATUS_ERR;
	return STATUS_OK;
}
#endif

#if defined(__FreeBSD__) || defined(linux)
static int check_sctp_notification(struct iovec *iov,
				   struct expression *iovec_expr,
				   char **error) {
	struct expression_list *iovec_expr_list;
	struct expression *script_iov, *script_iov_base;
	if (iovec_expr == NULL)
		return STATUS_ERR;
	if (check_type(iovec_expr, EXPR_LIST, error))
		return STATUS_ERR;
	iovec_expr_list = iovec_expr->value.list;
	int i=0;
	while (iovec_expr_list != NULL) {
		script_iov = iovec_expr_list->expression;
		if (check_type(script_iov, EXPR_IOVEC, error))
			return STATUS_ERR;
		script_iov_base = script_iov->value.iovec->iov_base;
		switch (script_iov_base->type) {
		case EXPR_SCTP_ASSOC_CHANGE:
			if (check_sctp_assoc_change(script_iov_base->value.sctp_assoc_change,
						    (struct sctp_assoc_change *) iov[i].iov_base,
						    error))
				return STATUS_ERR;
			break;
		case EXPR_SCTP_PADDR_CHANGE:
			if (check_sctp_paddr_change(script_iov_base->value.sctp_paddr_change,
						    (struct sctp_paddr_change *) iov[i].iov_base,
						    error))
				return STATUS_ERR;
			break;
		case EXPR_SCTP_REMOTE_ERROR:
			if (check_sctp_remote_error(script_iov_base->value.sctp_remote_error,
						    (struct sctp_remote_error *) iov[i].iov_base,
						    error))
				return STATUS_ERR;
			break;
		case EXPR_SCTP_SEND_FAILED:
			if (check_sctp_send_failed(script_iov_base->value.sctp_send_failed,
						   (struct sctp_send_failed *) iov[i].iov_base,
						   error))
				return STATUS_ERR;
			break;
		case EXPR_SCTP_SHUTDOWN_EVENT:
			if (check_sctp_shutdown_event(script_iov_base->value.sctp_shutdown_event,
						      (struct sctp_shutdown_event *) iov[i].iov_base,
						      error))
				return STATUS_ERR;
			break;
		case EXPR_SCTP_ADAPTATION_EVENT:
			if (check_sctp_adaptation_event(script_iov_base->value.sctp_adaptation_event,
						        (struct sctp_adaptation_event *) iov[i].iov_base,
						        error))
				return STATUS_ERR;
			break;
		case EXPR_SCTP_PDAPI_EVENT:
			if (check_sctp_pdapi_event(script_iov_base->value.sctp_pdapi_event,
						      (struct sctp_pdapi_event *) iov[i].iov_base,
						      error))
				return STATUS_ERR;
			break;
		case EXPR_SCTP_AUTHKEY_EVENT:
			if (check_sctp_authkey_event(script_iov_base->value.sctp_authkey_event,
						     (struct sctp_authkey_event *) iov[i].iov_base,
						     error))
				return STATUS_ERR;
			break;
		case EXPR_SCTP_SENDER_DRY_EVENT:
			if (check_sctp_sender_dry_event(script_iov_base->value.sctp_sender_dry_event,
						       (struct sctp_sender_dry_event *) iov[i].iov_base,
						       error))
				return STATUS_ERR;
			break;
#if defined(__FreeBSD__)
		case EXPR_SCTP_SEND_FAILED_EVENT:
			if (check_sctp_send_failed_event(script_iov_base->value.sctp_send_failed_event,
						        (struct sctp_send_failed_event *) iov[i].iov_base,
						        error))
				return STATUS_ERR;
			break;
#endif
		case EXPR_SCTP_TLV:
			if (check_sctp_tlv(script_iov_base->value.sctp_tlv,
					   (struct sctp_tlv *) iov[i].iov_base,
					    error))
				return STATUS_ERR;
			break;
		case EXPR_ELLIPSIS:
			break;
		default:
			asprintf(error, "Bad type for iov_base. Can't check type %s",
				expression_type_to_string(script_iov_base->type));
			return STATUS_ERR;
			break;
		}
		i++;
		iovec_expr_list = iovec_expr_list->next;
	}
	return STATUS_OK;
}
#endif

#if defined(__FreeBSD__)
static int check_sctp_recvv_rn(struct sctp_recvv_rn_expr *expr,
			       struct sctp_recvv_rn *sctp_recvv_rn,
			       char **error)
{
	if (expr->recvv_rcvinfo->type != EXPR_ELLIPSIS) {
		if (check_type(expr->recvv_rcvinfo, EXPR_SCTP_RCVINFO, error))
			return STATUS_ERR;
		if (check_sctp_rcvinfo(expr->recvv_rcvinfo->value.sctp_rcvinfo,
				       &(sctp_recvv_rn->recvv_rcvinfo), error))
			return STATUS_ERR;
	}
	if (expr->recvv_nxtinfo->type != EXPR_ELLIPSIS) {
		if (check_type(expr->recvv_nxtinfo, EXPR_SCTP_NXTINFO, error))
			return STATUS_ERR;
		if (check_sctp_nxtinfo(expr->recvv_nxtinfo->value.sctp_nxtinfo,
				       &(sctp_recvv_rn->recvv_nxtinfo), error))
			return STATUS_ERR;
	}
	return STATUS_OK;
}
#endif

static int syscall_sctp_recvv(struct state *state, struct syscall_spec *syscall,
			      struct expression_list *args,
			      char **error)
{
#if defined(__FreeBSD__)
	int flags, iovlen, script_fd, live_fd, result;
	size_t script_iovec_list_len = 0;
	unsigned int infotype = 0;
	socklen_t infolen, fromlen;
	void *info;
	struct iovec *iov;
	struct sockaddr *from = NULL;
	struct expression *iovec_expr_list, *iovcnt_expr, *addr_expr, *fromlen_expr;
	struct expression *info_expr, *infotype_expr, *flags_expr;
	struct sctp_recvv_rn recvv_rn;
	struct sctp_rcvinfo rcvinfo;
	struct sctp_nxtinfo nxtinfo;

	if (check_arg_count(args, 9, error))
		return STATUS_ERR;
	if (s32_arg(args, 0, &script_fd, error))
		return STATUS_ERR;
	if (to_live_fd(state, script_fd, &live_fd, error))
		return STATUS_ERR;
	iovec_expr_list = get_arg(args, 1, error);
	iovec_new(iovec_expr_list, &iov,  &script_iovec_list_len, error);
	iovcnt_expr = get_arg(args, 2, error);
	if (get_s32(iovcnt_expr, &iovlen, error))
		return STATUS_ERR;
	fromlen_expr = get_arg(args, 4, error);
	if (get_u32(fromlen_expr, &fromlen, error))
		return STATUS_ERR;

	info_expr = get_arg(args, 5, error);
	if (info_expr->type == EXPR_NULL) {
		info = NULL;
	} else if (info_expr->type == EXPR_SCTP_RCVINFO) {
		info = &rcvinfo;
	} else if (info_expr->type == EXPR_SCTP_NXTINFO) {
		info = &nxtinfo;
	} else if (info_expr->type == EXPR_SCTP_RECVV_RN) {
		info = &recvv_rn;
	} else {
		goto error_out;
	}
	if (u32_bracketed_arg(args, 6, &infolen, error)) {
		goto error_out;
	}
	infotype = 0;
	flags = 0;
	addr_expr = get_arg(args, 3, error);
	if (addr_expr->type == EXPR_NULL) {
		from = NULL;
	} else {
		from = malloc(fromlen);
	}

	begin_syscall(state, syscall);

	result = sctp_recvv(live_fd, iov, iovlen, (struct sockaddr *)from, &fromlen, info, &infolen, &infotype, &flags);

	if (end_syscall(state, syscall, CHECK_EXACT, result, error))
		goto error_out;

	if (from != NULL) {
		if (check_sockaddr(addr_expr, from, error))
			goto error_out;
	}
	free(from);

	infotype_expr = get_arg(args, 7, error);
	if (infotype_expr->type != EXPR_ELLIPSIS) {
		s32 script_infotype;
		if (s32_bracketed_arg(args, 7, &script_infotype, error))
			goto error_out;

		if (infotype != script_infotype) {
			asprintf(error, "sctp_recvv infotype: expected: %u actual: %u",
				 script_infotype, infotype);
			goto error_out;
		}
	}
	switch(infotype) {
	case SCTP_RECVV_NOINFO:
		if (infolen != 0) {
			asprintf(error, "infolen returned bad size for null. expected 0, actual %u", infolen);
			goto error_out;
		}
		break;
	case SCTP_RECVV_RCVINFO:
		if (infolen != sizeof(struct sctp_rcvinfo)) {
			asprintf(error, "infolen returned bad size for sctp_rcvinfo. expected %zu, actual %u",
				 sizeof(struct sctp_rcvinfo), infolen);
			goto error_out;
		}
		if (check_sctp_rcvinfo(info_expr->value.sctp_rcvinfo, info, error))
			goto error_out;
		break;
	case SCTP_RECVV_NXTINFO:
		if (infolen != sizeof(struct sctp_nxtinfo)) {
			asprintf(error, "infolen returned bad size for sctp_nxtinfo. expected %zu, actual %u",
				 sizeof(struct sctp_nxtinfo), infolen);
			goto error_out;
		}
		if (check_sctp_nxtinfo(info_expr->value.sctp_nxtinfo, info, error))
			goto error_out;
		break;
	case SCTP_RECVV_RN:
		if (infolen != sizeof(struct sctp_recvv_rn)) {
			asprintf(error, "infolen returned bad size for sctp_recvv_rn. expected %zu, actual %u",
				 sizeof(struct sctp_recvv_rn), infolen);
			goto error_out;
		}
		if (check_sctp_recvv_rn(info_expr->value.sctp_recvv_rn, info, error))
			goto error_out;
		break;
	default:
		goto error_out;
		break;
	}
	flags_expr = get_arg(args, 8, error);
	if (flags_expr->type != EXPR_ELLIPSIS) {
		s32 script_flags;
		if (s32_bracketed_arg(args, 8, &script_flags, error))
			goto error_out;
		if (flags != script_flags) {
			asprintf(error, "sctp_recvv flags bad return value. expected %d, actual %d",
				 script_flags, flags);
			goto error_out;
		} else if (flags & MSG_NOTIFICATION) {
			if (check_sctp_notification(iov, iovec_expr_list, error))
				goto error_out;
		}
	}
	iovec_free(iov, script_iovec_list_len);
	return STATUS_OK;
error_out:
	free(from);
	iovec_free(iov, script_iovec_list_len);
	return STATUS_ERR;
#else
	asprintf(error, "sctp_recvv is not supported");
	return STATUS_ERR;
#endif
}

/* A dispatch table with all the system calls that we support... */
struct system_call_entry {
	const char *name;
	int (*function) (struct state *state,
			 struct syscall_spec *syscall,
			 struct expression_list *args,
			 char **error);
};
struct system_call_entry system_call_table[] = {
	{"socket",     syscall_socket},
	{"bind",       syscall_bind},
	{"listen",     syscall_listen},
	{"accept",     syscall_accept},
	{"connect",    syscall_connect},
	{"read",       syscall_read},
	{"readv",      syscall_readv},
	{"recv",       syscall_recv},
	{"recvfrom",   syscall_recvfrom},
	{"recvmsg",    syscall_recvmsg},
	{"write",      syscall_write},
	{"writev",     syscall_writev},
	{"send",       syscall_send},
	{"sendto",     syscall_sendto},
	{"sendmsg",    syscall_sendmsg},
	{"fcntl",      syscall_fcntl},
	{"ioctl",      syscall_ioctl},
	{"close",      syscall_close},
	{"shutdown",   syscall_shutdown},
	{"getsockopt", syscall_getsockopt},
	{"setsockopt", syscall_setsockopt},
	{"poll",       syscall_poll},
	{"sctp_sendmsg", syscall_sctp_sendmsg},
	{"sctp_recvmsg", syscall_sctp_recvmsg},
	{"sctp_sendv", syscall_sctp_sendv},
	{"sctp_recvv", syscall_sctp_recvv}
};

/* Evaluate the system call arguments and invoke the system call. */
static void invoke_system_call(
	struct state *state, struct event *event, struct syscall_spec *syscall)
{
	DEBUGP("%d: invoke call: %s\n", event->line_number, syscall->name);

	char *error = NULL, *script_path = NULL;
	const char *name = syscall->name;
	struct expression_list *args = NULL;
	int i = 0;
	int result = 0;

	/* Wait for the right time before firing off this event. */
	wait_for_event(state);

	/* Find and invoke the handler for this system call. */
	for (i = 0; i < ARRAY_SIZE(system_call_table); ++i)
		if (strcmp(name, system_call_table[i].name) == 0)
			break;
	if (i == ARRAY_SIZE(system_call_table)) {
		asprintf(&error, "Unknown system call: '%s'", name);
		goto error_out;
	}

	/* Evaluate script symbolic expressions to get live numeric args for
	 * system calls.
	 */
	if (evaluate_expression_list(syscall->arguments, &args, &error))
		goto error_out;

	/* Run the system call. */
	result = system_call_table[i].function(state, syscall, args, &error);

	free_expression_list(args);

	if (result == STATUS_ERR)
		goto error_out;
	return;

error_out:
	script_path = strdup(state->config->script_path);
	state_free(state);
	die("%s:%d: runtime error in %s call: %s\n",
	    script_path, event->line_number,
	    syscall->name, error);
	free(script_path);
	free(error);
}

/* Wait for the system call thread to go idle. To avoid mystifying
 * hangs when scripts specify overlapping time ranges for blocking
 * system calls, we limit the duration of our waiting to 1 second.
 */
static int await_idle_thread(struct state *state)
{
	struct timespec end_time = { .tv_sec = 0, .tv_nsec = 0 };
	const int MAX_WAIT_SECS = 1;
	while (state->syscalls->state != SYSCALL_IDLE) {
		/* On the first time through the loop, calculate end time. */
		if (end_time.tv_sec == 0) {
			if (clock_gettime(CLOCK_REALTIME, &end_time) != 0)
				die_perror("clock_gettime");
			end_time.tv_sec += MAX_WAIT_SECS;
		}
		/* Wait for a signal or our timeout end_time to arrive. */
		DEBUGP("main thread: awaiting idle syscall thread\n");
		int status = pthread_cond_timedwait(&state->syscalls->idle,
						    &state->mutex, &end_time);
		if (status == ETIMEDOUT)
			return STATUS_ERR;
		else if (status != 0)
			die_perror("pthread_cond_timedwait");
	}
	return STATUS_OK;
}

static int yield(void)
{
#if defined(linux)
	return pthread_yield();
#elif defined(__FreeBSD__) || defined(__OpenBSD__)
	pthread_yield();
	return 0;
#elif defined(__NetBSD__)
	return sched_yield();
#endif  /* defined(__NetBSD__) */
}

/* Enqueue the system call for the syscall thread and wake up the thread. */
static void enqueue_system_call(
	struct state *state, struct event *event, struct syscall_spec *syscall)
{
	char *error = NULL, *script_path = NULL;
	bool done = false;

	/* Wait if there are back-to-back blocking system calls. */
	if (await_idle_thread(state)) {
		asprintf(&error, "blocking system call while another blocking "
			 "system call is already in progress");
		goto error_out;
	}

	/* Enqueue the system call info and wake up the syscall thread. */
	DEBUGP("main thread: signal enqueued\n");
	state->syscalls->state = SYSCALL_ENQUEUED;
	if (pthread_cond_signal(&state->syscalls->enqueued) != 0)
		die_perror("pthread_cond_signal");

	/* Wait for the syscall thread to dequeue and start the system call. */
	while (state->syscalls->state == SYSCALL_ENQUEUED) {
		DEBUGP("main thread: waiting for dequeued signal; "
		       "state: %d\n", state->syscalls->state);
		if (pthread_cond_wait(&state->syscalls->dequeued,
				      &state->mutex) != 0) {
			die_perror("pthread_cond_wait");
		}
	}

	/* Wait for the syscall thread to block or finish the call. */
	while (!done) {
		/* Unlock and yield so the system call thread can make
		 * the system call in a timely fashion.
		 */
		DEBUGP("main thread: unlocking and yielding\n");
		pid_t thread_id = state->syscalls->thread_id;
		run_unlock(state);
		if (yield() != 0)
			die_perror("yield");

		DEBUGP("main thread: checking syscall thread state\n");
		if (is_thread_sleeping(getpid(), thread_id))
			done = true;

		/* Grab the lock again and see if the thread is idle. */
		DEBUGP("main thread: locking and reading state\n");
		run_lock(state);
		if (state->syscalls->state == SYSCALL_IDLE)
			done = true;
	}
	DEBUGP("main thread: continuing after syscall\n");
	return;

error_out:
	script_path = strdup(state->config->script_path);
	state_free(state);
	die("%s:%d: runtime error in %s call: %s\n",
	    script_path, event->line_number,
	    syscall->name, error);
	free(script_path);
	free(error);
}

void run_system_call_event(
	struct state *state, struct event *event, struct syscall_spec *syscall)
{
	DEBUGP("%d: system call: %s\n", event->line_number, syscall->name);

	if (is_blocking_syscall(syscall))
		enqueue_system_call(state, event, syscall);
	else
		invoke_system_call(state, event, syscall);
}

/* The code executed by our system call thread, which executes
 * blocking system calls.
 */
static void *system_call_thread(void *arg)
{
	struct state *state = (struct state *)arg;
	char *error = NULL;
	struct event *event = NULL;
	struct syscall_spec *syscall = NULL;
	bool done = false;

	DEBUGP("syscall thread: starting and locking\n");
	run_lock(state);

	state->syscalls->thread_id = gettid();
	if (state->syscalls->thread_id < 0)
		die_perror("gettid");

	while (!done) {
		DEBUGP("syscall thread: in state %d\n",
		       state->syscalls->state);

		switch (state->syscalls->state) {
		case SYSCALL_IDLE:
			DEBUGP("syscall thread: waiting\n");
			if (pthread_cond_wait(&state->syscalls->enqueued,
					      &state->mutex)) {
				die_perror("pthread_cond_wait");
			}
			break;

		case SYSCALL_RUNNING:
		case SYSCALL_DONE:
			assert(0);	/* should not be reached */
			break;

		case SYSCALL_ENQUEUED:
			DEBUGP("syscall thread: invoking syscall\n");
			/* Remember the syscall event, since below we
			 * release the global lock and the main thread
			 * will move on to other, later events.
			 */
			event = state->event;
			syscall = event->event.syscall;
			assert(event->type == SYSCALL_EVENT);
			state->syscalls->event = event;
			state->syscalls->live_end_usecs = -1;

			/* Make the system call. Note that our callees
			 * here will release the global lock before
			 * making the actual system call and then
			 * re-acquire it after the system call returns
			 * and before returning to us.
			 */
			invoke_system_call(state, event, syscall);

			/* Check end time for the blocking system call. */
			assert(state->syscalls->live_end_usecs >= 0);
			if (verify_time(state,
						event->time_type,
						syscall->end_usecs, 0,
						state->syscalls->live_end_usecs,
						"system call return", &error)) {
				die("%s:%d: %s\n",
				    state->config->script_path,
				    event->line_number,
				    error);
			}

			/* Mark our thread idle and wake the main
			 * thread if it's waiting for this call to
			 * finish.
			 */
			assert(state->syscalls->state == SYSCALL_DONE);
			state->syscalls->state = SYSCALL_IDLE;
			state->syscalls->event = NULL;
			state->syscalls->live_end_usecs = -1;
			DEBUGP("syscall thread: now idle\n");
			if (pthread_cond_signal(&state->syscalls->idle) != 0)
				die_perror("pthread_cond_signal");
			break;

		case SYSCALL_EXITING:
			done = true;
			break;
		/* omitting default so compiler will catch missing cases */
		}
	}
	DEBUGP("syscall thread: unlocking and exiting\n");
	run_unlock(state);

	return NULL;
}

struct syscalls *syscalls_new(struct state *state)
{
	struct syscalls *syscalls = calloc(1, sizeof(struct syscalls));

	syscalls->state = SYSCALL_IDLE;

	if (pthread_create(&syscalls->thread, NULL, system_call_thread,
			   state) != 0) {
		die_perror("pthread_create");
	}

	if ((pthread_cond_init(&syscalls->idle, NULL) != 0) ||
	    (pthread_cond_init(&syscalls->enqueued, NULL) != 0) ||
	    (pthread_cond_init(&syscalls->dequeued, NULL) != 0)) {
		die_perror("pthread_cond_init");
	}

	return syscalls;
}

void syscalls_free(struct state *state, struct syscalls *syscalls)
{
	/* Wait a bit for the thread to go idle. */
	if (await_idle_thread(state)) {
		die("%s:%d: runtime error: exiting while "
		    "a blocking system call is in progress\n",
		    state->config->script_path,
		    syscalls->event->line_number);
	}

	/* Send a request to terminate the thread. */
	DEBUGP("main thread: signaling syscall thread to exit\n");
	syscalls->state = SYSCALL_EXITING;
	if (pthread_cond_signal(&syscalls->enqueued) != 0)
		die_perror("pthread_cond_signal");

	/* Release the lock briefly and wait for syscall thread to finish. */
	run_unlock(state);
	DEBUGP("main thread: unlocking, waiting for syscall thread exit\n");
	void *thread_result = NULL;
	if (pthread_join(syscalls->thread, &thread_result) != 0)
		die_perror("pthread_cancel");
	DEBUGP("main thread: joined syscall thread; relocking\n");
	run_lock(state);

	if ((pthread_cond_destroy(&syscalls->idle) != 0) ||
	    (pthread_cond_destroy(&syscalls->enqueued) != 0) ||
	    (pthread_cond_destroy(&syscalls->dequeued) != 0)) {
		die_perror("pthread_cond_destroy");
	}

	memset(syscalls, 0, sizeof(*syscalls));  /* to help catch bugs */
	free(syscalls);
}<|MERGE_RESOLUTION|>--- conflicted
+++ resolved
@@ -79,22 +79,17 @@
 static int check_sctp_initmsg(struct sctp_initmsg_expr *expr, struct sctp_initmsg *sctp_initmsg,
 			      char **error);
 #endif
-<<<<<<< HEAD
-#if defined(Linux) || defined(__FreeBSD__)
-static int check_sctp_sndrcvinfo(struct sctp_sndrcvinfo_expr *expr, struct sctp_sndrcvinfo *sctp_sndrcvinfo,
-				 char** error);
-#endif
-#if defined(Linux) || defined(__FreeBSD__)
+#if defined(linux) || defined(__FreeBSD__)
 static int check_sctp_rcvinfo(struct sctp_rcvinfo_expr *expr, struct sctp_rcvinfo *sctp_rcvinfo,
 				 char** error);
 #endif
 #if defined(Linux) || defined(__FreeBSD__)
 static int check_sctp_nxtinfo(struct sctp_nxtinfo_expr *expr, struct sctp_nxtinfo *sctp_nxtinfo,
-=======
+			      char **error);
+#endif
 #if defined(linux) || defined(__FreeBSD__)
 static int check_sctp_sndrcvinfo(struct sctp_sndrcvinfo_expr *expr,
 				 struct sctp_sndrcvinfo *sctp_sndrcvinfo,
->>>>>>> 69073f4d
 				 char** error);
 #endif
 

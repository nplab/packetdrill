/*
 * Copyright 2013 Google Inc.
 *
 * This program is free software; you can redistribute it and/or
 * modify it under the terms of the GNU General Public License
 * as published by the Free Software Foundation; either version 2
 * of the License, or (at your option) any later version.
 *
 * This program is distributed in the hope that it will be useful,
 * but WITHOUT ANY WARRANTY; without even the implied warranty of
 * MERCHANTABILITY or FITNESS FOR A PARTICULAR PURPOSE.  See the
 * GNU General Public License for more details.
 *
 * You should have received a copy of the GNU General Public License
 * along with this program; if not, write to the Free Software
 * Foundation, Inc., 51 Franklin Street, Fifth Floor, Boston, MA
 * 02110-1301, USA.
 */
/*
 * Author: ncardwell@google.com (Neal Cardwell)
 *
 * A module to execute a system call from a test script.
 */

#include "run_system_call.h"

#include <arpa/inet.h>
#include <assert.h>
#include <errno.h>
#include <fcntl.h>
#include <limits.h>
#include <netinet/in.h>
#include <poll.h>
#include <pthread.h>
#include <stdlib.h>
#include <string.h>
#include <sys/ioctl.h>
#include <sys/socket.h>
#include <sys/syscall.h>
#include <sys/types.h>
#include <sys/uio.h>
#include <time.h>
#include <unistd.h>
#include "logging.h"
#include "run.h"
#include "script.h"

static int to_live_fd(struct state *state, int script_fd, int *live_fd,
		      char **error);

/* Provide a wrapper for the Linux gettid() system call (glibc does not). */
static pid_t gettid(void)
{
#ifdef linux
	return syscall(__NR_gettid);
#endif
#if defined(__FreeBSD__) || defined(__OpenBSD__) || defined(__NetBSD__)
	/* TODO(ncardwell): Implement me. XXX */
	return 0;
#endif /* defined(__FreeBSD__) || defined(__OpenBSD__) || defined(__NetBSD__)*/
}

/* Read a whole file into the given buffer of the given length. */
static void read_whole_file(const char *path, char *buffer, int max_bytes)
{
	int fd = open(path, O_RDONLY);
	if (fd < 0)
		die_perror("open");

	int bytes = read(fd, buffer, max_bytes);
	if (bytes < 0)
		die_perror("read");
	else if (bytes == max_bytes)
		die("%s file too large to read\n", path);

	if (close(fd) < 0)
		die_perror("close");
}

/* Return true iff the given thread is sleeping. */
static bool is_thread_sleeping(pid_t process_id, pid_t thread_id)
{
	/* Read the entire thread state file, using the buffer size ps uses. */
	char *proc_path = NULL;
	asprintf(&proc_path, "/proc/%d/task/%d/stat", process_id, thread_id);
	const int STATE_BUFFER_BYTES = 1023;
	char *state = calloc(STATE_BUFFER_BYTES, 1);
	read_whole_file(proc_path, state, STATE_BUFFER_BYTES - 1);
	state[STATE_BUFFER_BYTES - 1] = '\0';

	/* Parse the thread state from the third space-delimited field. */
	const int THREAD_STATE_INDEX = 3;
	const char *field = state;
	int i = 0;
	for (i = 0; i < THREAD_STATE_INDEX - 1; i++) {
		field = strchr(field, ' ');
		if (field == NULL)
			die("unable to parse %s\n", proc_path);
		++field;
	}
	bool is_sleeping = (field[0] == 'S');

	free(proc_path);
	free(state);

	return is_sleeping;
}

/* Returns number of expressions in the list. */
static int expression_list_length(struct expression_list *list)
{
	int count = 0;
	while (list != NULL) {
		list = list->next;
		++count;
	}
	return count;
}

static int get_arg_count(struct expression_list *args)
{
	return expression_list_length(args);
}

/* Verify that the expression list has the expected number of
 * expressions. Returns STATUS_OK on success; on failure returns
 * STATUS_ERR and sets error message.
 */
static int check_arg_count(struct expression_list *args, int expected,
			   char **error)
{
	assert(expected >= 0);
	int actual = get_arg_count(args);
	if (actual != expected) {
		asprintf(error, "Expected %d args but got %d", expected,
			 actual);
		return STATUS_ERR;
	}
	return STATUS_OK;
}

/* Returns the argument with the given index. Returns the argument on
 * success; on failure returns NULL and sets error message.
 */
static struct expression *get_arg(struct expression_list *args,
				   int index, char **error)
{
	assert(index >= 0);
	int current = 0;
	while ((args != NULL) && (current < index)) {
		args = args->next;
		++current;
	}
	if ((args != NULL) && (current == index)) {
		if (!args->expression)
			asprintf(error, "Unknown expression at index %d",
				 index);
		return args->expression;
	} else {
		asprintf(error, "Argument list too short");
		return NULL;
	}
}

/* Return STATUS_OK if the expression is of the expected
 * type. Otherwise fill in the error with a human-readable error
 * message about the mismatch and return STATUS_ERR.
 */
static int check_type(struct expression *expression,
		      enum expression_t expected_type,
		      char **error)
{
	if (expression->type == expected_type) {
		return STATUS_OK;
	} else {
		asprintf(error, "Bad type; actual: %s expected: %s",
			 expression_type_to_string(expression->type),
			 expression_type_to_string(expected_type));
		return STATUS_ERR;
	}
}

/* Sets the value from the expression argument, checking that it is a
 * valid u16, and matches the expected type. Returns STATUS_OK on
 * success; on failure returns STATUS_ERR and sets error message.
 */
static int get_u16(struct expression *expression,
		   u16 *value, char **error)
{
	if (check_type(expression, EXPR_INTEGER, error))
		return STATUS_ERR;
	if ((expression->value.num > UINT16_MAX) ||
	    (expression->value.num < 0)) {
		asprintf(error,
			 "Value out of range for 16-bit unsigned integer: %lld",
			 expression->value.num);
		return STATUS_ERR;
	}
	*value = expression->value.num;
	return STATUS_OK;
}

/* Sets the value from the expression argument, checking that it is a
 * valid u32, and matches the expected type. Returns STATUS_OK on
 * success; on failure returns STATUS_ERR and sets error message.
 */
static int get_u32(struct expression *expression,
		   u32 *value, char **error)
{
	if (check_type(expression, EXPR_INTEGER, error))
		return STATUS_ERR;
	if ((expression->value.num > UINT32_MAX) ||
	    (expression->value.num < 0)) {
		asprintf(error,
			 "Value out of range for 32-bit unsigned integer: %lld",
			 expression->value.num);
		return STATUS_ERR;
	}
	*value = expression->value.num;
	return STATUS_OK;
}

/* Sets the value from the expression argument, checking that it is a
 * valid s32 or u32, and matches the expected type. Returns STATUS_OK on
 * success; on failure returns STATUS_ERR and sets error message.
 */
static int get_s32(struct expression *expression,
		   s32 *value, char **error)
{
	if (check_type(expression, EXPR_INTEGER, error))
		return STATUS_ERR;
	if ((expression->value.num > UINT_MAX) ||
	    (expression->value.num < INT_MIN)) {
		asprintf(error,
			 "Value out of range for 32-bit integer: %lld",
			 expression->value.num);
		return STATUS_ERR;
	}
	*value = expression->value.num;
	return STATUS_OK;
}

/* Sets the value from the expression argument, checking that it is a
 * valid s16 or u16, and matches the expected type. Returns STATUS_OK on
 * success; on failure returns STATUS_ERR and sets error message.
 */
static int get_s16(struct expression *expression,
		s16 *value, char **error)
{
	if (check_type(expression, EXPR_INTEGER, error))
		return STATUS_ERR;
	if ((expression->value.num > USHRT_MAX) ||
		(expression->value.num < SHRT_MIN)) {
		asprintf(error,
			"Value out of range for 16-bit integer: %lld",
			expression->value.num);
		return STATUS_ERR;
	}
	*value = expression->value.num;
	return STATUS_OK;
}

/* Sets the value from the expression argument, checking that it is a
 * valid s8 or u8, and matches the expected type. Returns STATUS_OK on
 * success; on failure returns STATUS_ERR and sets error message.
 */
static int get_s8(struct expression *expression,
                s8 *value, char **error)
{
        if (check_type(expression, EXPR_INTEGER, error))
                return STATUS_ERR;
        if ((expression->value.num > UCHAR_MAX) ||
                (expression->value.num < SCHAR_MIN)) {
                asprintf(error,
                        "Value out of range for 8-bit integer: %lld",
                        expression->value.num);
                return STATUS_ERR;
        }
        *value = expression->value.num;
        return STATUS_OK;
}

/* Return the value of the argument with the given index, and verify
 * that it has the expected type.
 */
static int s32_arg(struct expression_list *args,
		   int index, s32 *value, char **error)
{
	struct expression *expression = get_arg(args, index, error);
	if (expression == NULL)
		return STATUS_ERR;
	return get_s32(expression, value, error);
}

/* Return the value of the argument with the given index, and verify
 * that it has the expected type: a list with a single integer.
 */
static int s32_bracketed_arg(struct expression_list *args,
			     int index, s32 *value, char **error)
{
	struct expression_list *list;
	struct expression *expression;

	expression = get_arg(args, index, error);
	if (expression == NULL)
		return STATUS_ERR;
	if (check_type(expression, EXPR_LIST, error))
		return STATUS_ERR;
	list = expression->value.list;
	if (expression_list_length(list) != 1) {
		asprintf(error,
			 "Expected [<integer>] but got multiple elements");
		return STATUS_ERR;
	}
	return get_s32(list->expression, value, error);
}

/* Return STATUS_OK iff the argument with the given index is an
 * ellipsis (...).
 */
static int ellipsis_arg(struct expression_list *args, int index, char **error)
{
	struct expression *expression = get_arg(args, index, error);
	if (expression == NULL)
		return STATUS_ERR;
	if (check_type(expression, EXPR_ELLIPSIS, error))
		return STATUS_ERR;
	return STATUS_OK;
}

/* Free all the space used by the given iovec. */
static void iovec_free(struct iovec *iov, size_t iov_len)
{
	int i;

	if (iov == NULL)
		return;

	for (i = 0; i < iov_len; ++i)
		free(iov[i].iov_base);
	free(iov);
}

/* Allocate and fill in an iovec described by the given expression.
 * Return STATUS_OK if the expression is a valid iovec. Otherwise
 * fill in the error with a human-readable error message and return
 * STATUS_ERR.
 */
static int iovec_new(struct expression *expression,
		     struct iovec **iov_ptr, size_t *iov_len_ptr,
		     char **error)
{
	int status = STATUS_ERR;
	int i;
	struct expression_list *list;	/* input expression from script */
	size_t iov_len = 0;
	struct iovec *iov = NULL;	/* live output */

	if (check_type(expression, EXPR_LIST, error))
		goto error_out;

	list = expression->value.list;

	iov_len = expression_list_length(list);
	iov = calloc(iov_len, sizeof(struct iovec));

	for (i = 0; i < iov_len; ++i, list = list->next) {
		size_t len;
		struct iovec_expr *iov_expr;

		if (check_type(list->expression, EXPR_IOVEC, error))
			goto error_out;

		iov_expr = list->expression->value.iovec;

		assert(iov_expr->iov_base->type == EXPR_ELLIPSIS);
		assert(iov_expr->iov_len->type == EXPR_INTEGER);

		len = iov_expr->iov_len->value.num;

		iov[i].iov_len = len;
		iov[i].iov_base = calloc(len, 1);
	}

	status = STATUS_OK;

error_out:
	*iov_ptr = iov;
	*iov_len_ptr = iov_len;
	return status;
}

/* Free all the space used by the given msghdr. */
static void msghdr_free(struct msghdr *msg, size_t iov_len)
{
	if (msg == NULL)
		return;

	free(msg->msg_name);
	iovec_free(msg->msg_iov, iov_len);
	free(msg->msg_control);
}

/* Allocate and fill in a msghdr described by the given expression. */
static int msghdr_new(struct expression *expression,
		      struct msghdr **msg_ptr, size_t *iov_len_ptr,
		      char **error)
{
	int status = STATUS_ERR;
	s32 s32_val = 0;
	struct msghdr_expr *msg_expr;	/* input expression from script */
	socklen_t name_len = sizeof(struct sockaddr_storage);
	struct msghdr *msg = NULL;	/* live output */

	if (check_type(expression, EXPR_MSGHDR, error))
		goto error_out;

	msg_expr = expression->value.msghdr;

	msg = calloc(1, sizeof(struct msghdr));

	if (msg_expr->msg_name != NULL) {
		assert(msg_expr->msg_name->type == EXPR_ELLIPSIS);
		msg->msg_name = calloc(1, name_len);
	}

	if (msg_expr->msg_namelen != NULL) {
		assert(msg_expr->msg_namelen->type == EXPR_ELLIPSIS);
		msg->msg_namelen = name_len;
	}

	if (msg_expr->msg_iov != NULL) {
		if (iovec_new(msg_expr->msg_iov, &msg->msg_iov, iov_len_ptr,
			      error))
			goto error_out;
	}

	if (msg_expr->msg_iovlen != NULL) {
		if (get_s32(msg_expr->msg_iovlen, &s32_val, error))
			goto error_out;
		msg->msg_iovlen = s32_val;
	}

	if (msg->msg_iovlen != *iov_len_ptr) {
		asprintf(error,
			 "msg_iovlen %d does not match %d-element iovec array",
			 (int)msg->msg_iovlen, (int)*iov_len_ptr);
		goto error_out;
	}

	if (msg_expr->msg_flags != NULL) {
		if (get_s32(msg_expr->msg_flags, &s32_val, error))
			goto error_out;
		msg->msg_flags = s32_val;
	}

	/* TODO(ncardwell): msg_control, msg_controllen */

	status = STATUS_OK;

error_out:
	*msg_ptr = msg;
	return status;
}

/* Allocate and fill in a pollfds array described by the given
 * fds_expression. Return STATUS_OK if the expression is a valid
 * pollfd struct array. Otherwise fill in the error with a
 * human-readable error message and return STATUS_ERR.
 */
static int pollfds_new(struct state *state,
		       struct expression *fds_expression,
		       struct pollfd **fds_ptr, size_t *fds_len_ptr,
		       char **error)
{
	int status = STATUS_ERR;
	int i;
	struct expression_list *list;	/* input expression from script */
	size_t fds_len = 0;
	struct pollfd *fds = NULL;	/* live output */

	if (check_type(fds_expression, EXPR_LIST, error))
		goto error_out;

	list = fds_expression->value.list;

	fds_len = expression_list_length(list);
	fds = calloc(fds_len, sizeof(struct pollfd));

	for (i = 0; i < fds_len; ++i, list = list->next) {
		struct pollfd_expr *fds_expr;

		if (check_type(list->expression, EXPR_POLLFD, error))
			goto error_out;

		fds_expr = list->expression->value.pollfd;

		if (check_type(fds_expr->fd, EXPR_INTEGER, error))
			goto error_out;
		if (check_type(fds_expr->events, EXPR_INTEGER, error))
			goto error_out;
		if (check_type(fds_expr->revents, EXPR_INTEGER, error))
			goto error_out;

		if (to_live_fd(state, fds_expr->fd->value.num,
			       &fds[i].fd, error))
			goto error_out;

		fds[i].events = fds_expr->events->value.num;
		fds[i].revents = fds_expr->revents->value.num;
	}

	status = STATUS_OK;

error_out:
	*fds_ptr = fds;
	*fds_len_ptr = fds_len;
	return status;
}

/* Check the results of a poll() system call: check that the output
 * revents fields in the fds array match those in the script. Return
 * STATUS_OK if they match. Otherwise fill in the error with a
 * human-readable error message and return STATUS_ERR.
 */
static int pollfds_check(struct expression *fds_expression,
			 const struct pollfd *fds, size_t fds_len,
			 char **error)
{
	struct expression_list *list;	/* input expression from script */
	int i;

	assert(fds_expression->type == EXPR_LIST);
	list = fds_expression->value.list;

	for (i = 0; i < fds_len; ++i, list = list->next) {
		struct pollfd_expr *fds_expr;
		int expected_revents, actual_revents;

		assert(list->expression->type == EXPR_POLLFD);
		fds_expr = list->expression->value.pollfd;

		assert(fds_expr->fd->type == EXPR_INTEGER);
		assert(fds_expr->events->type == EXPR_INTEGER);
		assert(fds_expr->revents->type == EXPR_INTEGER);

		expected_revents = fds_expr->revents->value.num;
		actual_revents = fds[i].revents;
		if (actual_revents != expected_revents) {
			char *expected_revents_string =
				flags_to_string(poll_flags,
							expected_revents);
			char *actual_revents_string =
				flags_to_string(poll_flags,
							actual_revents);
			asprintf(error,
				 "Expected revents of %s but got %s "
				 "for pollfd %d",
				 expected_revents_string,
				 actual_revents_string,
				 i);
			free(expected_revents_string);
			free(actual_revents_string);
			return STATUS_ERR;
		}
	}
	return STATUS_OK;
}

/* For blocking system calls, give up the global lock and wake the
 * main thread so it can continue test execution. Callers should call
 * this function immediately before calling a system call in order to
 * release the global lock immediately before a system call that the
 * script expects to block.
 */
static void begin_syscall(struct state *state, struct syscall_spec *syscall)
{
	if (is_blocking_syscall(syscall)) {
		assert(state->syscalls->state == SYSCALL_ENQUEUED);
		state->syscalls->state = SYSCALL_RUNNING;
		run_unlock(state);
		DEBUGP("syscall thread: begin_syscall signals dequeued\n");
		if (pthread_cond_signal(&state->syscalls->dequeued) != 0)
			die_perror("pthread_cond_signal");
	}
}

/* Verify that the system call returned the expected result code and
 * errno value. Returns STATUS_OK on success; on failure returns
 * STATUS_ERR and sets error message. Callers should call this function
 * immediately after returning from a system call in order to immediately
 * re-grab the global lock if this is a blocking call.
 */
enum result_check_t {
	CHECK_EXACT,		/* check that result matches exactly */
	CHECK_NON_NEGATIVE,	/* check that result is non-negative */
	CHECK_ALLOW_MAPPING,	/* checks for results after accept-syscall */
};
static int end_syscall(struct state *state, struct syscall_spec *syscall,
		       enum result_check_t mode, int actual, char **error)
{
	int actual_errno = errno;	/* in case we clobber this later */
	s32 expected = 0;

	/* For blocking calls, advance state and reacquire the global lock. */
	if (is_blocking_syscall(syscall)) {
		s64 live_end_usecs = now_usecs();
		DEBUGP("syscall thread: end_syscall grabs lock\n");
		run_lock(state);
		state->syscalls->live_end_usecs = live_end_usecs;
		assert(state->syscalls->state == SYSCALL_RUNNING);
		state->syscalls->state = SYSCALL_DONE;
	}

	/* Compare actual vs expected return value */
	if (get_s32(syscall->result, &expected, error))
		return STATUS_ERR;
	if (mode == CHECK_NON_NEGATIVE) {
		if (actual < 0) {
			asprintf(error,
				 "Expected non-negative result but got %d"
				 "with errno %d (%s)",
				 actual, actual_errno, strerror(actual_errno));
			return STATUS_ERR;
		}
	} else if (mode == CHECK_EXACT) {
		if (actual != expected) {
			if (actual < 0)
				asprintf(error,
					 "Expected result %d but got %d "
					 "with errno %d (%s)",
					 expected,
					 actual,
					 actual_errno, strerror(actual_errno));
			else
				asprintf(error,
					 "Expected result %d but got %d",
					 expected, actual);
			return STATUS_ERR;
		}
	} else if (mode == CHECK_ALLOW_MAPPING) {
		if ((expected >= 0)  && (actual < 0)) {
			asprintf(error,
				 "Expected non-negative result but got %d "
				 "with errno %d (%s)",
				 actual, actual_errno, strerror(actual_errno));
			return STATUS_ERR;
		} else if ((expected < 0) && (actual != expected)) {
			asprintf(error,
				 "Expected result %d but got %d",
				 expected, actual);
			return STATUS_ERR;
		}
	} else {
		assert(!"bad mode");
	}

	/* Compare actual vs expected errno */
	if (syscall->error != NULL) {
		s64 expected_errno = 0;
		if (symbol_to_int(syscall->error->errno_macro,
				  &expected_errno, error))
			return STATUS_ERR;
		if (actual_errno != expected_errno) {
			char *exp_error, *act_error;

			asprintf(&exp_error, "%s", strerror(expected_errno));
			asprintf(&act_error, "%s", strerror(actual_errno));
			asprintf(error,
				 "Expected errno %d (%s) but got %d (%s)",
				 (int)expected_errno, exp_error,
				 actual_errno, act_error);
			free(exp_error);
			free(act_error);
			return STATUS_ERR;
		}
	}

	return STATUS_OK;
}

/* Return a pointer to the socket with the given script fd, or NULL. */
static struct socket *find_socket_by_script_fd(
	struct state *state, int script_fd)
{
	struct socket *socket = NULL;
	for (socket = state->sockets; socket != NULL; socket = socket->next)
		if (!socket->is_closed && (socket->script.fd == script_fd)) {
			assert(socket->live.fd >= 0);
			assert(socket->script.fd >= 0);
			return socket;
		}
	return NULL;
}

/* Return a pointer to the socket with the given live fd, or NULL. */
static struct socket *find_socket_by_live_fd(
	struct state *state, int live_fd)
{
	struct socket *socket = NULL;
	for (socket = state->sockets; socket != NULL; socket = socket->next)
		if (!socket->is_closed && (socket->live.fd == live_fd)) {
			assert(socket->live.fd >= 0);
			assert(socket->script.fd >= 0);
			return socket;
		}
	return NULL;
}

/* Find the live fd corresponding to the fd in a script. Returns
 * STATUS_OK on success; on failure returns STATUS_ERR and sets
 * error message.
 */
static int to_live_fd(struct state *state, int script_fd, int *live_fd,
		      char **error)
{
	struct socket *socket = find_socket_by_script_fd(state, script_fd);
	if (socket != NULL) {
		*live_fd = socket->live.fd;
		return STATUS_OK;
	} else {
		*live_fd = -1;
		asprintf(error, "unable to find socket with script fd %d",
			 script_fd);
		return STATUS_ERR;
	}
}

/****************************************************************************
 * Here we have the "backend" post-processing and pre-processing that
 * we perform after and/or before each of the system calls that
 * we support...
 */

/* The app called socket() in the script and we did a live reenactment
 * socket() call. Create a struct socket to track the new socket.
 * Returns STATUS_OK on success; on failure returns STATUS_ERR and
 * sets error message.
 */
static int run_syscall_socket(struct state *state, int address_family,
			      int protocol, int script_fd, int live_fd,
			      char **error)
{
	/* Validate fd values. */
	if (script_fd < 0) {
		asprintf(error, "invalid socket fd %d in script", script_fd);
		return STATUS_ERR;
	}
	if (live_fd < 0) {
		asprintf(error, "invalid live socket fd %d", live_fd);
		return STATUS_ERR;
	}

	/* Look for sockets with conflicting fds. Should not happen if
	   the script is valid and this program is bug-free. */
	if (find_socket_by_script_fd(state, script_fd)) {
		asprintf(error, "duplicate socket fd %d in script",
			 script_fd);
		return STATUS_ERR;
	}
	if (find_socket_by_live_fd(state, live_fd)) {
		asprintf(error, "duplicate live socket fd %d", live_fd);
		return STATUS_ERR;
	}

	/* These fd values are kosher, so store them. */
	struct socket *socket = socket_new(state);
	socket->state		= SOCKET_NEW;
	socket->address_family	= address_family;
	socket->protocol	= protocol;
	socket->script.fd	= script_fd;
	socket->live.fd		= live_fd;

	/* Any later packets in the test script will now be mapped here. */
	state->socket_under_test = socket;

	DEBUGP("socket() creating new socket: script_fd: %d live_fd: %d\n",
	       socket->script.fd, socket->live.fd);
	return STATUS_OK;
}

/* Handle a close() call for the given socket.
 * Returns STATUS_OK on success; on failure returns STATUS_ERR and
 * sets error message.
 */
static int run_syscall_close(struct state *state, int script_fd,
			     int live_fd, char **error)
{
	struct socket *socket = find_socket_by_script_fd(state, script_fd);
	if ((socket == NULL) || (socket->live.fd != live_fd))
		goto error_out;

	socket->is_closed = true;
	return STATUS_OK;

error_out:
	asprintf(error,
		 "unable to find socket with script fd %d and live fd %d",
		 script_fd, live_fd);
	return STATUS_ERR;
}

/* Fill in the live_addr and live_addrlen for a bind() call.
 * Returns STATUS_OK on success; on failure returns STATUS_ERR and
 * sets error message.
 */
static int run_syscall_bind(struct state *state,
			    struct sockaddr *live_addr,
			    socklen_t *live_addrlen, char **error)
{
	DEBUGP("run_syscall_bind\n");

	/* Fill in the live address we want to bind to */
	ip_to_sockaddr(&state->config->live_bind_ip,
		       state->config->live_bind_port,
		       live_addr, live_addrlen);

	return STATUS_OK;
}

/* Handle a listen() call for the given socket.
 * Returns STATUS_OK on success; on failure returns STATUS_ERR and
 * sets error message.
 */
static int run_syscall_listen(struct state *state, int script_fd,
			      int live_fd, char **error)
{
	struct socket *socket = NULL;
	socket = find_socket_by_script_fd(state, script_fd);
	if (socket != NULL) {
		assert(socket->script.fd == script_fd);
		assert(socket->live.fd == live_fd);
		if (socket->state != SOCKET_NEW) {
			asprintf(error,
				 "bad listen(); script fd %d in state %d",
				 script_fd, socket->state);
			return STATUS_ERR;
		}
		socket->state = SOCKET_PASSIVE_LISTENING;
		return STATUS_OK;
	} else {
		asprintf(error, "unable to find socket with script fd %d",
			 script_fd);
		return STATUS_ERR;
	}
}

/* Handle an accept() call creating a new socket with the given file
 * descriptors.
 * Returns STATUS_OK on success; on failure returns STATUS_ERR and
 * sets error message.
 */
static int run_syscall_accept(struct state *state,
			      int script_accepted_fd,
			      int live_accepted_fd,
			      struct sockaddr *live_addr,
			      int live_addrlen, char **error)
{
	struct socket *socket = NULL;
	struct ip_address ip;
	u16 port = 0;
	DEBUGP("run_syscall_accept\n");

	/* Parse the sockaddr into a nice multi-protocol ip_address struct. */
	ip_from_sockaddr(live_addr, live_addrlen, &ip, &port);

	/* For ipv4-mapped-ipv6: if ip is IPv4-mapped IPv6, map it to IPv4. */
	if (ip.address_family == AF_INET6) {
		struct ip_address ipv4;
		if (ipv6_map_to_ipv4(ip, &ipv4) == STATUS_OK)
			ip = ipv4;
	}

	for (socket = state->sockets; socket != NULL; socket = socket->next) {
		if (DEBUG_LOGGING) {
			char remote_string[ADDR_STR_LEN];
			DEBUGP("socket state=%d script addr: %s:%d\n",
			       socket->state,
			       ip_to_string(&socket->script.remote.ip,
					    remote_string),
			       socket->script.remote.port);
		}

		if ((socket->state == SOCKET_PASSIVE_SYNACK_SENT) ||  /* TFO */
		    (socket->state == SOCKET_PASSIVE_SYNACK_ACKED) ||
		    (socket->state == SOCKET_PASSIVE_COOKIE_ECHO_RECEIVED)) {
			assert(is_equal_ip(&socket->live.remote.ip, &ip));
			assert(is_equal_port(socket->live.remote.port,
					     htons(port)));
			socket->script.fd	= script_accepted_fd;
			socket->live.fd		= live_accepted_fd;
			return STATUS_OK;
		}
	}

	if (!state->config->is_wire_client) {
		asprintf(error, "unable to find socket matching accept() call");
		return STATUS_ERR;
	}

	/* If this is a wire client, then this process just
	 * sees the system call action for this socket. Create a child
	 * passive socket for this accept call, and fill in what we
	 * know about the socket. Any further packets in the test
	 * script will be directed to this child socket.
	 */
	socket = socket_new(state);
	state->socket_under_test = socket;
	assert(socket->state == SOCKET_INIT);
	socket->address_family		= ip.address_family;

	socket->live.remote.ip		= ip;
	socket->live.remote.port	= port;
	socket->live.local.ip		= state->config->live_local_ip;
	socket->live.local.port		= htons(state->config->live_bind_port);

	socket->live.fd			= live_accepted_fd;
	socket->script.fd		= script_accepted_fd;

	if (DEBUG_LOGGING) {
		char local_string[ADDR_STR_LEN];
		char remote_string[ADDR_STR_LEN];
		DEBUGP("live: local: %s.%d\n",
		       ip_to_string(&socket->live.local.ip, local_string),
		       ntohs(socket->live.local.port));
		DEBUGP("live: remote: %s.%d\n",
		       ip_to_string(&socket->live.remote.ip, remote_string),
		       ntohs(socket->live.remote.port));
	}
	return STATUS_OK;
}

/* Handle an connect() or sendto() call initiating a connect to a
 * remote address. Fill in the live_addr and live_addrlen for the live
 * connect(). Returns STATUS_OK on success; on failure returns
 * STATUS_ERR and sets error message.
 */
static int run_syscall_connect(struct state *state,
			       int script_fd,
			       bool must_be_new_socket,
			       struct sockaddr *live_addr,
			       socklen_t *live_addrlen,
			       char **error)
{
	struct socket *socket	= NULL;
	DEBUGP("run_syscall_connect\n");

	/* Fill in the live address we want to connect to */
	ip_to_sockaddr(&state->config->live_connect_ip,
		       state->config->live_connect_port,
		       live_addr, live_addrlen);

	socket = find_socket_by_script_fd(state, script_fd);
	assert(socket != NULL);
	if (socket->state != SOCKET_NEW) {
		if (must_be_new_socket) {
			asprintf(error, "socket is not new");
			return STATUS_ERR;
		} else {
			return STATUS_OK;
		}
	}

	socket->state				= SOCKET_ACTIVE_CONNECTING;
	ip_reset(&socket->script.remote.ip);
	ip_reset(&socket->script.local.ip);
	socket->script.remote.port		= 0;
	socket->script.local.port		= 0;
	socket->live.remote.ip   = state->config->live_remote_ip;
	socket->live.remote.port = htons(state->config->live_connect_port);
	DEBUGP("success: setting socket to state %d\n", socket->state);
	return STATUS_OK;
}

/****************************************************************************
 * Here we have the parsing and invocation of the system calls that
 * we support...
 */

static int syscall_socket(struct state *state, struct syscall_spec *syscall,
			  struct expression_list *args, char **error)
{
	int domain, type, protocol, live_fd, script_fd, result;
	if (check_arg_count(args, 3, error))
		return STATUS_ERR;
	if (ellipsis_arg(args, 0, error))
		return STATUS_ERR;
	if (s32_arg(args, 1, &type, error))
		return STATUS_ERR;
	if (s32_arg(args, 2, &protocol, error))
		return STATUS_ERR;

	domain = state->config->socket_domain;

	begin_syscall(state, syscall);

	result = socket(domain, type, protocol);

	if (end_syscall(state, syscall, CHECK_NON_NEGATIVE, result, error))
		return STATUS_ERR;

	if (result >= 0) {
		live_fd = result;
		if (get_s32(syscall->result, &script_fd, error))
			return STATUS_ERR;
		if (run_syscall_socket(state, domain, protocol,
				       script_fd, live_fd, error))
			return STATUS_ERR;
	}

	return STATUS_OK;
}

static int syscall_bind(struct state *state, struct syscall_spec *syscall,
			struct expression_list *args, char **error)
{
	int live_fd, script_fd, result;
	struct sockaddr_storage live_addr;
	socklen_t live_addrlen;

	if (check_arg_count(args, 3, error))
		return STATUS_ERR;
	if (s32_arg(args, 0, &script_fd, error))
		return STATUS_ERR;
	if (to_live_fd(state, script_fd, &live_fd, error))
		return STATUS_ERR;
	if (ellipsis_arg(args, 1, error))
		return STATUS_ERR;
	if (ellipsis_arg(args, 2, error))
		return STATUS_ERR;
	if (run_syscall_bind(
		    state,
		    (struct sockaddr *)&live_addr, &live_addrlen, error))
		return STATUS_ERR;

	begin_syscall(state, syscall);

	result = bind(live_fd, (struct sockaddr *)&live_addr, live_addrlen);

	return end_syscall(state, syscall, CHECK_EXACT, result, error);
}

static int syscall_listen(struct state *state, struct syscall_spec *syscall,
			  struct expression_list *args, char **error)
{
	int live_fd, script_fd, backlog, result;

	if (check_arg_count(args, 2, error))
		return STATUS_ERR;
	if (s32_arg(args, 0, &script_fd, error))
		return STATUS_ERR;
	if (to_live_fd(state, script_fd, &live_fd, error))
		return STATUS_ERR;
	if (s32_arg(args, 1, &backlog, error))
		return STATUS_ERR;

	begin_syscall(state, syscall);

	result = listen(live_fd, backlog);

	if (end_syscall(state, syscall, CHECK_EXACT, result, error))
		return STATUS_ERR;

	if (run_syscall_listen(state, script_fd, live_fd, error))
		return STATUS_ERR;

	return STATUS_OK;
}

static int syscall_accept(struct state *state, struct syscall_spec *syscall,
			  struct expression_list *args, char **error)
{
	int live_fd, script_fd, live_accepted_fd, script_accepted_fd, result;
	struct sockaddr_storage live_addr;
	socklen_t live_addrlen = sizeof(live_addr);
	if (check_arg_count(args, 3, error))
		return STATUS_ERR;
	if (s32_arg(args, 0, &script_fd, error))
		return STATUS_ERR;
	if (to_live_fd(state, script_fd, &live_fd, error))
		return STATUS_ERR;
	if (ellipsis_arg(args, 1, error))
		return STATUS_ERR;
	if (ellipsis_arg(args, 2, error))
		return STATUS_ERR;

	begin_syscall(state, syscall);

	result = accept(live_fd, (struct sockaddr *)&live_addr, &live_addrlen);

	if (end_syscall(state, syscall, CHECK_ALLOW_MAPPING, result, error))
		return STATUS_ERR;

	if (result >= 0) {
		live_accepted_fd = result;
		if (get_s32(syscall->result, &script_accepted_fd, error))
			return STATUS_ERR;
		if (run_syscall_accept(
			    state, script_accepted_fd, live_accepted_fd,
			    (struct sockaddr *)&live_addr, live_addrlen,
			    error))
			return STATUS_ERR;
	}

	return STATUS_OK;
}

static int syscall_connect(struct state *state, struct syscall_spec *syscall,
			   struct expression_list *args, char **error)
{
	int live_fd, script_fd, result;
	struct sockaddr_storage live_addr;
	socklen_t live_addrlen = sizeof(live_addr);
	if (check_arg_count(args, 3, error))
		return STATUS_ERR;
	if (s32_arg(args, 0, &script_fd, error))
		return STATUS_ERR;
	if (to_live_fd(state, script_fd, &live_fd, error))
		return STATUS_ERR;
	if (ellipsis_arg(args, 1, error))
		return STATUS_ERR;
	if (ellipsis_arg(args, 2, error))
		return STATUS_ERR;

	if (run_syscall_connect(
		    state, script_fd, true,
		    (struct sockaddr *)&live_addr, &live_addrlen, error))
		return STATUS_ERR;

	begin_syscall(state, syscall);

	result = connect(live_fd, (struct sockaddr *)&live_addr, live_addrlen);

	return end_syscall(state, syscall, CHECK_EXACT, result, error);
}

static int syscall_read(struct state *state, struct syscall_spec *syscall,
			struct expression_list *args, char **error)
{
	int live_fd, script_fd, count, result;
	char *buf = NULL;
	if (check_arg_count(args, 3, error))
		return STATUS_ERR;
	if (s32_arg(args, 0, &script_fd, error))
		return STATUS_ERR;
	if (to_live_fd(state, script_fd, &live_fd, error))
		return STATUS_ERR;
	if (ellipsis_arg(args, 1, error))
		return STATUS_ERR;
	if (s32_arg(args, 2, &count, error))
		return STATUS_ERR;
	buf = malloc(count);
	assert(buf != NULL);

	begin_syscall(state, syscall);

	result = read(live_fd, buf, count);

	int status = end_syscall(state, syscall, CHECK_EXACT, result, error);

	free(buf);
	return status;
}

static int syscall_readv(struct state *state, struct syscall_spec *syscall,
			 struct expression_list *args, char **error)
{
	int live_fd, script_fd, iov_count, result;
	struct expression *iov_expression = NULL;
	struct iovec *iov = NULL;
	size_t iov_len = 0;
	int status = STATUS_ERR;

	if (check_arg_count(args, 3, error))
		goto error_out;

	if (s32_arg(args, 0, &script_fd, error))
		goto error_out;
	if (to_live_fd(state, script_fd, &live_fd, error))
		goto error_out;

	iov_expression = get_arg(args, 1, error);
	if (iov_expression == NULL)
		goto error_out;
	if (iovec_new(iov_expression, &iov, &iov_len, error))
		goto error_out;

	if (s32_arg(args, 2, &iov_count, error))
		goto error_out;

	if (iov_count != iov_len) {
		asprintf(error,
			 "iov_count %d does not match %d-element iovec array",
			 iov_count, (int)iov_len);
		goto error_out;
	}

	begin_syscall(state, syscall);

	result = readv(live_fd, iov, iov_count);

	status = end_syscall(state, syscall, CHECK_EXACT, result, error);

error_out:
	iovec_free(iov, iov_len);
	return status;
}

static int syscall_recv(struct state *state, struct syscall_spec *syscall,
			struct expression_list *args, char **error)
{
	int live_fd, script_fd, count, flags, result;
	char *buf = NULL;
	if (check_arg_count(args, 4, error))
		return STATUS_ERR;
	if (s32_arg(args, 0, &script_fd, error))
		return STATUS_ERR;
	if (to_live_fd(state, script_fd, &live_fd, error))
		return STATUS_ERR;
	if (ellipsis_arg(args, 1, error))
		return STATUS_ERR;
	if (s32_arg(args, 2, &count, error))
		return STATUS_ERR;
	if (s32_arg(args, 3, &flags, error))
		return STATUS_ERR;
	buf = malloc(count);
	assert(buf != NULL);

	begin_syscall(state, syscall);

	result = recv(live_fd, buf, count, flags);

	int status = end_syscall(state, syscall, CHECK_EXACT, result, error);

	free(buf);
	return status;
}

static int syscall_recvfrom(struct state *state, struct syscall_spec *syscall,
			    struct expression_list *args, char **error)
{
	int live_fd, script_fd, count, flags, result;
	struct sockaddr_storage live_addr;
	socklen_t live_addrlen = sizeof(live_addr);
	char *buf = NULL;
	if (check_arg_count(args, 6, error))
		return STATUS_ERR;
	if (s32_arg(args, 0, &script_fd, error))
		return STATUS_ERR;
	if (to_live_fd(state, script_fd, &live_fd, error))
		return STATUS_ERR;
	if (ellipsis_arg(args, 1, error))
		return STATUS_ERR;
	if (s32_arg(args, 2, &count, error))
		return STATUS_ERR;
	if (s32_arg(args, 3, &flags, error))
		return STATUS_ERR;
	if (ellipsis_arg(args, 4, error))
		return STATUS_ERR;
	if (ellipsis_arg(args, 5, error))
		return STATUS_ERR;
	buf = malloc(count);
	assert(buf != NULL);

	begin_syscall(state, syscall);

	result = recvfrom(live_fd, buf, count, flags,
			  (struct sockaddr *)&live_addr, &live_addrlen);

	int status = end_syscall(state, syscall, CHECK_EXACT, result, error);

	free(buf);
	return status;
}

static int syscall_recvmsg(struct state *state, struct syscall_spec *syscall,
			   struct expression_list *args, char **error)
{
	int live_fd, script_fd, flags, result;
	struct expression *msg_expression = NULL;
	struct msghdr *msg = NULL;
	size_t iov_len = 0;
	int expected_msg_flags = 0;
	int status = STATUS_ERR;

	if (check_arg_count(args, 3, error))
		goto error_out;
	if (s32_arg(args, 0, &script_fd, error))
		goto error_out;
	if (to_live_fd(state, script_fd, &live_fd, error))
		goto error_out;

	msg_expression = get_arg(args, 1, error);
	if (msg_expression == NULL)
		goto error_out;
	if (msghdr_new(msg_expression, &msg, &iov_len, error))
		goto error_out;

	if (s32_arg(args, 2, &flags, error))
		goto error_out;

	expected_msg_flags = msg->msg_flags;

	begin_syscall(state, syscall);

	result = recvmsg(live_fd, msg, flags);

	if (end_syscall(state, syscall, CHECK_EXACT, result, error))
		goto error_out;

	if (msg->msg_flags != expected_msg_flags) {
		asprintf(error, "Expected msg_flags 0x%08X but got 0x%08X",
			 expected_msg_flags, msg->msg_flags);
		goto error_out;
	}

	status = STATUS_OK;

error_out:
	msghdr_free(msg, iov_len);
	return status;
}

static int syscall_write(struct state *state, struct syscall_spec *syscall,
			 struct expression_list *args, char **error)
{
	int live_fd, script_fd, count, result;
	char *buf = NULL;
	if (check_arg_count(args, 3, error))
		return STATUS_ERR;
	if (s32_arg(args, 0, &script_fd, error))
		return STATUS_ERR;
	if (to_live_fd(state, script_fd, &live_fd, error))
		return STATUS_ERR;
	if (ellipsis_arg(args, 1, error))
		return STATUS_ERR;
	if (s32_arg(args, 2, &count, error))
		return STATUS_ERR;
	buf = calloc(count, 1);
	assert(buf != NULL);

	begin_syscall(state, syscall);

	result = write(live_fd, buf, count);

	int status = end_syscall(state, syscall, CHECK_EXACT, result, error);

	free(buf);
	return status;
}

static int syscall_writev(struct state *state, struct syscall_spec *syscall,
			  struct expression_list *args, char **error)
{
	int live_fd, script_fd, iov_count, result;
	struct expression *iov_expression = NULL;
	struct iovec *iov = NULL;
	size_t iov_len = 0;
	int status = STATUS_ERR;

	if (check_arg_count(args, 3, error))
		goto error_out;

	if (s32_arg(args, 0, &script_fd, error))
		goto error_out;
	if (to_live_fd(state, script_fd, &live_fd, error))
		goto error_out;

	iov_expression = get_arg(args, 1, error);
	if (iov_expression == NULL)
		goto error_out;
	if (iovec_new(iov_expression, &iov, &iov_len, error))
		goto error_out;

	if (s32_arg(args, 2, &iov_count, error))
		goto error_out;

	if (iov_count != iov_len) {
		asprintf(error,
			 "iov_count %d does not match %d-element iovec array",
			 iov_count, (int)iov_len);
		goto error_out;
	}

	begin_syscall(state, syscall);

	result = writev(live_fd, iov, iov_count);

	status = end_syscall(state, syscall, CHECK_EXACT, result, error);

error_out:
	iovec_free(iov, iov_len);
	return status;
}

static int syscall_send(struct state *state, struct syscall_spec *syscall,
			struct expression_list *args, char **error)
{
	int live_fd, script_fd, count, flags, result;
	char *buf = NULL;
	if (check_arg_count(args, 4, error))
		return STATUS_ERR;
	if (s32_arg(args, 0, &script_fd, error))
		return STATUS_ERR;
	if (to_live_fd(state, script_fd, &live_fd, error))
		return STATUS_ERR;
	if (ellipsis_arg(args, 1, error))
		return STATUS_ERR;
	if (s32_arg(args, 2, &count, error))
		return STATUS_ERR;
	if (s32_arg(args, 3, &flags, error))
		return STATUS_ERR;
	buf = calloc(count, 1);
	assert(buf != NULL);

	begin_syscall(state, syscall);

	result = send(live_fd, buf, count, flags);

	int status = end_syscall(state, syscall, CHECK_EXACT, result, error);

	free(buf);
	return status;
}

static int syscall_sendto(struct state *state, struct syscall_spec *syscall,
			  struct expression_list *args, char **error)
{
	int live_fd, script_fd, count, flags, result;
	struct sockaddr_storage live_addr;
	socklen_t live_addrlen = sizeof(live_addr);
	char *buf = NULL;
	if (check_arg_count(args, 6, error))
		return STATUS_ERR;
	if (s32_arg(args, 0, &script_fd, error))
		return STATUS_ERR;
	if (to_live_fd(state, script_fd, &live_fd, error))
		return STATUS_ERR;
	if (ellipsis_arg(args, 1, error))
		return STATUS_ERR;
	if (s32_arg(args, 2, &count, error))
		return STATUS_ERR;
	if (s32_arg(args, 3, &flags, error))
		return STATUS_ERR;
	if (ellipsis_arg(args, 4, error))
		return STATUS_ERR;
	if (ellipsis_arg(args, 5, error))
		return STATUS_ERR;

	if (run_syscall_connect(
		    state, script_fd, false,
		    (struct sockaddr *)&live_addr, &live_addrlen, error))
		return STATUS_ERR;

	buf = calloc(count, 1);
	assert(buf != NULL);

	begin_syscall(state, syscall);

	result = sendto(live_fd, buf, count, flags,
			(struct sockaddr *)&live_addr, live_addrlen);

	int status = end_syscall(state, syscall, CHECK_EXACT, result, error);

	free(buf);
	return status;
}

static int syscall_sendmsg(struct state *state, struct syscall_spec *syscall,
			   struct expression_list *args, char **error)
{
	int live_fd, script_fd, flags, result;
	struct expression *msg_expression = NULL;
	struct msghdr *msg = NULL;
	size_t iov_len = 0;
	int status = STATUS_ERR;

	if (check_arg_count(args, 3, error))
		goto error_out;
	if (s32_arg(args, 0, &script_fd, error))
		goto error_out;
	if (to_live_fd(state, script_fd, &live_fd, error))
		goto error_out;

	msg_expression = get_arg(args, 1, error);
	if (msg_expression == NULL)
		goto error_out;
	if (msghdr_new(msg_expression, &msg, &iov_len, error))
		goto error_out;

	if (s32_arg(args, 2, &flags, error))
		goto error_out;

	if ((msg->msg_name != NULL) &&
	    run_syscall_connect(state, script_fd, false,
				msg->msg_name, &msg->msg_namelen, error))
		goto error_out;
	if (msg->msg_flags != 0) {
		asprintf(error, "sendmsg ignores msg_flags field in msghdr");
		goto error_out;
	}

	begin_syscall(state, syscall);

	result = sendmsg(live_fd, msg, flags);

	status = end_syscall(state, syscall, CHECK_EXACT, result, error);

error_out:
	msghdr_free(msg, iov_len);
	return status;
}

static int syscall_fcntl(struct state *state, struct syscall_spec *syscall,
			 struct expression_list *args, char **error)
{
	int live_fd, script_fd, command, result;

	/* fcntl is an odd system call - it can take either 2 or 3 args. */
	int actual_arg_count = get_arg_count(args);
	if ((actual_arg_count != 2) && (actual_arg_count != 3)) {
		asprintf(error, "fcntl expected 2-3 args but got %d",
			 actual_arg_count);
		return STATUS_ERR;
	}

	if (s32_arg(args, 0, &script_fd, error))
		return STATUS_ERR;
	if (to_live_fd(state, script_fd, &live_fd, error))
		return STATUS_ERR;
	if (s32_arg(args, 1, &command, error))
		return STATUS_ERR;

	if (actual_arg_count == 2) {
		begin_syscall(state, syscall);

		result = fcntl(live_fd, command);
	} else if (actual_arg_count == 3) {
		s32 arg;
		if (s32_arg(args, 2, &arg, error))
			return STATUS_ERR;
		begin_syscall(state, syscall);

		result = fcntl(live_fd, command, arg);
	} else {
		assert(0);	/* not reached */
	}

	return end_syscall(state, syscall, CHECK_EXACT, result, error);
}

static int syscall_ioctl(struct state *state, struct syscall_spec *syscall,
			 struct expression_list *args, char **error)
{
	int live_fd, script_fd, command, result;

	/* ioctl is an odd system call - it can take either 2 or 3 args. */
	int actual_arg_count = get_arg_count(args);
	if ((actual_arg_count != 2) && (actual_arg_count != 3)) {
		asprintf(error, "ioctl expected 2-3 args but got %d",
			 actual_arg_count);
		return STATUS_ERR;
	}

	if (s32_arg(args, 0, &script_fd, error))
		return STATUS_ERR;
	if (to_live_fd(state, script_fd, &live_fd, error))
		return STATUS_ERR;
	if (s32_arg(args, 1, &command, error))
		return STATUS_ERR;

	if (actual_arg_count == 2) {
		begin_syscall(state, syscall);

		result = ioctl(live_fd, command);

		return end_syscall(state, syscall, CHECK_EXACT, result, error);

	} else if (actual_arg_count == 3) {
		s32 script_optval, live_optval;

		if (s32_bracketed_arg(args, 2, &script_optval, error))
			return STATUS_ERR;

		begin_syscall(state, syscall);

		result = ioctl(live_fd, command, &live_optval);

		if (end_syscall(state, syscall, CHECK_EXACT, result, error))
			return STATUS_ERR;

		if (live_optval != script_optval) {
			asprintf(error,
				 "Bad ioctl optval: expected: %d actual: %d",
				 (int)script_optval, (int)live_optval);
			return STATUS_ERR;
		}

		return STATUS_OK;
	} else {
		assert(0);	/* not reached */
	}
	return STATUS_ERR;
}

static int syscall_close(struct state *state, struct syscall_spec *syscall,
			 struct expression_list *args, char **error)
{
	int live_fd, script_fd, result;
	if (check_arg_count(args, 1, error))
		return STATUS_ERR;
	if (s32_arg(args, 0, &script_fd, error))
		return STATUS_ERR;
	if (to_live_fd(state, script_fd, &live_fd, error))
		return STATUS_ERR;

	begin_syscall(state, syscall);

	result = close(live_fd);

	if (end_syscall(state, syscall, CHECK_EXACT, result, error))
		return STATUS_ERR;

	if (run_syscall_close(state, script_fd, live_fd, error))
		return STATUS_ERR;

	return STATUS_OK;
}

static int syscall_shutdown(struct state *state, struct syscall_spec *syscall,
			    struct expression_list *args, char **error)
{
	int live_fd, script_fd, how, result;
	if (check_arg_count(args, 2, error))
		return STATUS_ERR;
	if (s32_arg(args, 0, &script_fd, error))
		return STATUS_ERR;
	if (to_live_fd(state, script_fd, &live_fd, error))
		return STATUS_ERR;
	if (s32_arg(args, 1, &how, error))
		return STATUS_ERR;

	begin_syscall(state, syscall);

	result = shutdown(live_fd, how);

	if (end_syscall(state, syscall, CHECK_EXACT, result, error))
		return STATUS_ERR;

	return STATUS_OK;
}

static int syscall_getsockopt(struct state *state, struct syscall_spec *syscall,
			      struct expression_list *args, char **error)
{
	int script_fd, live_fd, level, optname, result;
	s32 script_optval, script_optlen, expected;
	void *live_optval;
	socklen_t live_optlen;
	struct expression *val_expression;

	if (check_arg_count(args, 5, error))
		return STATUS_ERR;
	if (s32_arg(args, 0, &script_fd, error))
		return STATUS_ERR;
	if (to_live_fd(state, script_fd, &live_fd, error))
		return STATUS_ERR;
	if (s32_arg(args, 1, &level, error))
		return STATUS_ERR;
	if (s32_arg(args, 2, &optname, error))
		return STATUS_ERR;
	if (s32_bracketed_arg(args, 4, &script_optlen, error))
		return STATUS_ERR;
	if (get_s32(syscall->result, &expected, error))
		return STATUS_ERR;
	val_expression = get_arg(args, 3, error);
	if (val_expression == NULL) {
		return STATUS_ERR;
	} else if (val_expression->type == EXPR_LINGER) {
		live_optval = malloc(sizeof(struct linger));
		live_optlen = (socklen_t)sizeof(struct linger);
#ifdef SCTP_RTOINFO
	} else if (val_expression->type == EXPR_SCTP_RTOINFO) {
		live_optval = malloc(sizeof(struct sctp_rtoinfo));
		live_optlen = (socklen_t)sizeof(struct sctp_rtoinfo);
		((struct sctp_rtoinfo*)live_optval)->srto_assoc_id = 0;
#endif
#ifdef SCTP_STATUS
	} else if (val_expression->type == EXPR_SCTP_STATUS) {
		live_optval = malloc(sizeof(struct sctp_status));
		live_optlen = (socklen_t)sizeof(struct sctp_status);
		((struct sctp_status*) live_optval)->sstat_assoc_id = 0;
#endif
#ifdef SCTP_PEER_ADDR_PARAMS
	} else if (val_expression->type == EXPR_SCTP_PEER_ADDR_PARAMS) {
		struct sctp_paddrparams_expr *expr_params = val_expression->value.sctp_paddrparams;
		struct sctp_paddrparams *live_params = malloc(sizeof(struct sctp_paddrparams));
		live_optlen = sizeof(struct sctp_paddrparams);
		if (expr_params->spp_address->type == EXPR_ELLIPSIS) {
			socklen_t len_addr = sizeof(live_params->spp_address);
			if (getpeername(live_fd, (struct sockaddr*) &live_params->spp_address, &len_addr)) {
				asprintf(error, "Bad setsockopt, bad get primary peer address");
				free(live_params);
				return STATUS_ERR;
			}
		} else if (expr_params->spp_address->type == EXPR_SOCKET_ADDRESS_IPV4) {
			memcpy(&live_params->spp_address, expr_params->spp_address->value.socket_address_ipv4, sizeof(struct sockaddr_in));
		} else if (expr_params->spp_address->type == EXPR_SOCKET_ADDRESS_IPV6) {
			memcpy(&live_params->spp_address, expr_params->spp_address->value.socket_address_ipv6, sizeof(struct sockaddr_in6));
		} else {
			asprintf(error, "Bad setsockopt, bad get input for spp_address");
			free(live_params);
			return STATUS_ERR;
		}
		live_params->spp_assoc_id = 0;
		live_optval = live_params;
#endif
#if defined(SCTP_MAXSEG) || defined(SCTP_MAX_BURST) || defined(SCTP_INTERLEAVING_SUPPORTED)
	} else if (val_expression->type == EXPR_SCTP_ASSOC_VALUE) {
		live_optval = malloc(sizeof(struct sctp_assoc_value));
		live_optlen = (socklen_t)sizeof(struct sctp_assoc_value);
		((struct sctp_assoc_value *) live_optval)->assoc_id = 0;
#endif
#ifdef SCTP_SS_VALUE
	} else if (val_expression->type == EXPR_SCTP_STREAM_VALUE) {
		live_optval = malloc(sizeof(struct sctp_stream_value));
		live_optlen = (socklen_t)sizeof(struct sctp_stream_value);
		((struct sctp_stream_value *) live_optval)->assoc_id = 0;
		if (get_u16(val_expression->value.sctp_stream_value->stream_id,
		            &((struct sctp_stream_value *) live_optval)->stream_id,
		            error)) {
			free(live_optval);
			return STATUS_ERR;
		}
#endif
	} else {
		s32_bracketed_arg(args, 3, &script_optval, error);
		live_optval = malloc(sizeof(int));
		live_optlen = (socklen_t)sizeof(int);
	}

	begin_syscall(state, syscall);

	result = getsockopt(live_fd, level, optname, live_optval, &live_optlen);
	if (end_syscall(state, syscall, CHECK_NON_NEGATIVE, result, error)) {
		return STATUS_ERR;
	}

	if (live_optlen != script_optlen) {
		asprintf(error, "Bad getsockopt optlen: expected: %d actual: %d",
		         (int)script_optlen, (int)live_optlen);
		free(live_optval);
		return STATUS_ERR;
	}
	if (val_expression->type == EXPR_LINGER) {
		struct expression *l_onoff = val_expression->value.linger->l_onoff;
		struct expression *l_linger = val_expression->value.linger->l_linger;
		struct linger *ling = live_optval;
		int val_onoff = 0;
<<<<<<< HEAD
		if (l_onoff->type == EXPR_INTEGER) {
=======
		if (l_onoff->type != EXPR_ELLIPSIS) {
>>>>>>> beec01cd
			if (get_s32(l_onoff, &val_onoff, error)) {
				free(live_optval);
				return STATUS_ERR;
			}
			if (val_onoff != ling->l_onoff) {
				asprintf(error, "Bad getsockopt Linger onoff: expected: %d actual: %d",
					val_onoff, ling->l_onoff);
				free(live_optval);
				return STATUS_ERR;
			}
		}
		int val_linger = 0;
		if (l_linger->type != EXPR_ELLIPSIS) {
			if (get_s32(l_linger, &val_linger, error)) {
				free(live_optval);
				return STATUS_ERR;
			}
			if (ling->l_linger != val_linger) {
				asprintf(error, "Bad getsockopt Linger Value: expected: %d actual: %d",
					val_linger, ling->l_linger);
				free(live_optval);
				return STATUS_ERR;
			}
		}

#ifdef SCTP_RTOINFO
	} else if (val_expression->type == EXPR_SCTP_RTOINFO) {
		struct expression *srto_initial = val_expression->value.sctp_rtoinfo->srto_initial;
		struct expression *srto_max = val_expression->value.sctp_rtoinfo->srto_max;
		struct expression *srto_min = val_expression->value.sctp_rtoinfo->srto_min;
		struct sctp_rtoinfo *rtoinfo = live_optval;
		int initial=0, max=0, min=0;
		if (srto_initial->type != EXPR_ELLIPSIS) {
			if (get_s32(srto_initial, &initial, error)) {
				free(live_optval);
				return STATUS_ERR;
			}
			if (rtoinfo->srto_initial != initial) {
				asprintf(error, "Bad getsockopt SCTP_RTOINFO initial: expected: %u actual: %u",
					initial, rtoinfo->srto_initial);
				free(live_optval);
				return STATUS_ERR;
			}
		} else if (srto_max->type != EXPR_ELLIPSIS) {
			if (get_s32(srto_max, &max, error)) {
				free(live_optval);
				return STATUS_ERR;
			}
			if (rtoinfo->srto_max != max) {
				asprintf(error, "Bad getsockopt SCTP_RTOINFO SRTO_MAX: expected: %u actual: %u",
					max, rtoinfo->srto_max);
				free(live_optval);
				return STATUS_ERR;
			}
		} else if (srto_min->type != EXPR_ELLIPSIS) {
			if (get_s32(srto_min, &min, error)) {
				free(live_optval);
				return STATUS_ERR;
			}
			if (rtoinfo->srto_min != min) {
				asprintf(error, "Bad getsockopt SCTP_RTOINFO SRTO_MIN: expected: %u actual: %u",
					min, rtoinfo->srto_min);
				free(live_optval);
				return STATUS_ERR;
			}
		}
#endif
#ifdef SCTP_STATUS
	} else if (val_expression->type == EXPR_SCTP_STATUS) {
		struct expression *sstat_state = val_expression->value.sctp_status->sstat_state;
		struct expression *sstat_rwnd = val_expression->value.sctp_status->sstat_rwnd;
		struct expression *sstat_unackdata = val_expression->value.sctp_status->sstat_unackdata;
		struct expression *sstat_penddata = val_expression->value.sctp_status->sstat_penddata;
		struct expression *sstat_instrms = val_expression->value.sctp_status->sstat_instrms;
		struct expression *sstat_outstrms = val_expression->value.sctp_status->sstat_outstrms;
		struct expression *sstat_fragmentation_point = val_expression->value.sctp_status->sstat_fragmentation_point;
		struct expression *sstat_primary = val_expression->value.sctp_status->sstat_primary;
		struct sctp_status *live_status = live_optval;
		int state, rwnd, fragmentation_point;
		short unackdata, penddata, instrms, outstrms;
		if (sstat_state->type != EXPR_ELLIPSIS) {
			if (get_s32(sstat_state, &state, error)) {
				free(live_optval);
				return STATUS_ERR;
			}
			if (live_status->sstat_state != state) {
				asprintf(error, "Bad getsockopt SCTP_STATUS state: expected: %d actual: %d",
					state, live_status->sstat_state);
				free(live_optval);
				return STATUS_ERR;
			}
		}
		if (sstat_rwnd->type != EXPR_ELLIPSIS) {
			if (get_s32(sstat_rwnd, &rwnd, error)) {
				free(live_optval);
				return STATUS_ERR;
			}
			if (live_status->sstat_rwnd != rwnd) {
				asprintf(error, "Bad getsockopt SCTP_STATUS rwnd: expected: %u actual: %u",
					rwnd, live_status->sstat_rwnd);
				free(live_optval);
				return STATUS_ERR;
			}
		}
		if (sstat_unackdata->type != EXPR_ELLIPSIS) {
			if (get_s16(sstat_unackdata, &unackdata, error)) {
				free(live_optval);
				return STATUS_ERR;
			}
			if (live_status->sstat_unackdata != unackdata) {
				asprintf(error, "Bad getsockopt SCTP_STATUS unackdata: expected: %hu actual: %hu",
					unackdata, live_status->sstat_unackdata);
				free(live_optval);
				return STATUS_ERR;
			}
		}
		if (sstat_penddata->type != EXPR_ELLIPSIS) {
			if (get_s16(sstat_penddata, &penddata, error)) {
				free(live_optval);
				return STATUS_ERR;
			}
			if (live_status->sstat_penddata != penddata) {
				asprintf(error, "Bad getsockopt SCTP_STATUS penddata: expected: %hu actual: %hu",
					penddata, live_status->sstat_penddata);
				free(live_optval);
				return STATUS_ERR;
			}
		}
		if (sstat_instrms->type != EXPR_ELLIPSIS) {
			if (get_s16(sstat_instrms, &instrms, error)) {
				free(live_optval);
				return STATUS_ERR;	
			}
			if (live_status->sstat_instrms != instrms) {
				asprintf(error, "Bad getsockopt SCTP_STATUS instreams: expected: %hu actual: %hu",
					instrms, live_status->sstat_instrms);
				free(live_optval);
				return STATUS_ERR;
			}
		}
		if (sstat_outstrms->type != EXPR_ELLIPSIS) {
			if (get_s16(sstat_outstrms, &outstrms, error)) {
				free(live_optval);
				return STATUS_ERR;
			}
			if (live_status->sstat_outstrms != outstrms) {
				asprintf(error, "Bad getsockopt SCTP_STATUS outstreams: expected: %hu actual: %hu",
					outstrms, live_status->sstat_outstrms);
				free(live_optval);
				return STATUS_ERR;
			}
		}
		if (sstat_fragmentation_point->type != EXPR_ELLIPSIS) {
			if (get_s32(sstat_fragmentation_point, &fragmentation_point, error)) {
				free(live_optval);
				return STATUS_ERR;
			}
			if (live_status->sstat_fragmentation_point != fragmentation_point) {
				asprintf(error, "Bad getsockopt SCTP_STATUS fragmentation point: expected: %u actual: %u",
					fragmentation_point, live_status->sstat_fragmentation_point);
				free(live_optval);
				return STATUS_ERR;
			}
		}
		if (sstat_primary->type != EXPR_ELLIPSIS) {
			struct sctp_paddrinfo_expr *paddrinfo_expr = sstat_primary->value.sctp_paddrinfo;
			struct sctp_paddrinfo live_paddrinfo = live_status->sstat_primary;
			int state, cwnd, srtt, rto, mtu;
			if (paddrinfo_expr->spinfo_state->type != EXPR_ELLIPSIS) {
				if (get_s32(paddrinfo_expr->spinfo_state, &state, error)) {
					free(live_optval);
					return STATUS_ERR;
				}
				if (live_paddrinfo.spinfo_state != state) {
					asprintf(error, "Bad getsockopt SCTP_STATUS Primary state: expected: %u actual: %u",
						state, live_paddrinfo.spinfo_state);
					free(live_optval);
					return STATUS_ERR;
				}
			}
			if (paddrinfo_expr->spinfo_cwnd->type != EXPR_ELLIPSIS) {
				if (get_s32(paddrinfo_expr->spinfo_cwnd, &cwnd, error)) {
					free(live_optval);
					return STATUS_ERR;
				}
				if (live_paddrinfo.spinfo_cwnd != cwnd) {
					asprintf(error, "Bad getsockopt SCTP_STATUS Primary cwnd: expected: %u actual: %u",
						cwnd, live_paddrinfo.spinfo_cwnd);
					free(live_optval);
					return STATUS_ERR;				
				}
			}
			if (paddrinfo_expr->spinfo_srtt->type != EXPR_ELLIPSIS) {
				if (get_s32(paddrinfo_expr->spinfo_srtt, &srtt, error)) {
					free(live_optval);
					return STATUS_ERR;
				}
				if (live_paddrinfo.spinfo_srtt != srtt) {
					asprintf(error, "Bad getsockopt SCTP_STATUS Primary srtt: expected: %u actual: %u",
						srtt, live_paddrinfo.spinfo_srtt);
					free(live_optval);
					return STATUS_ERR;
				}
			}
			if (paddrinfo_expr->spinfo_rto->type != EXPR_ELLIPSIS) {
				if (get_s32(paddrinfo_expr->spinfo_rto, &rto, error)) {
					free(live_optval);
					return STATUS_ERR;
				}
				if (live_paddrinfo.spinfo_rto != rto) {
					asprintf(error, "Bad getsockopt SCTP_STATUS Primary rto: expected: %u actual: %u",
						rto, live_paddrinfo.spinfo_rto);
					free(live_optval);
					return STATUS_ERR;
				}
			}
			if (paddrinfo_expr->spinfo_mtu->type != EXPR_ELLIPSIS) {
				if (get_s32(paddrinfo_expr->spinfo_mtu, &mtu, error)) {
					free(live_optval);
					return STATUS_ERR;
				}
				if (live_paddrinfo.spinfo_mtu != mtu) {
					asprintf(error, "Bad getsockopt SCTP_STATUS Primary mtu: expected: %u actual: %u",
						mtu, live_paddrinfo.spinfo_mtu);
					free(live_optval);
					return STATUS_ERR;					
				}
			}
		}
#endif
#ifdef SCTP_PEER_ADDR_PARAMS
	} else if (val_expression->type == EXPR_SCTP_PEER_ADDR_PARAMS) {
		struct expression *spp_hbinterval = val_expression->value.sctp_paddrparams->spp_hbinterval;
		struct expression *spp_pathmaxrxt = val_expression->value.sctp_paddrparams->spp_pathmaxrxt;
		struct expression *spp_pathmtu = val_expression->value.sctp_paddrparams->spp_pathmtu;
		struct expression *spp_flags = val_expression->value.sctp_paddrparams->spp_flags;
		struct expression *spp_ipv6_flowlabel = val_expression->value.sctp_paddrparams->spp_ipv6_flowlabel;
		struct expression *spp_dscp = val_expression->value.sctp_paddrparams->spp_dscp;
		struct sctp_paddrparams *live_params = live_optval;
		int hbinterval, pathmtu, flags, ipv6_flowlabel;
		short pathmaxrxt;
		s8 dscp;
		if (spp_hbinterval->type != EXPR_ELLIPSIS) {
			if (get_s32(spp_hbinterval, &hbinterval, error)) {
				free(live_optval);
				return STATUS_ERR;
			}
			if (live_params->spp_hbinterval != hbinterval) {
				asprintf(error, "Bad getsockopt SCTP_PARAMS hbinterval: expected: %u actual: %u",
					hbinterval, live_params->spp_hbinterval);
				free(live_optval);
				return STATUS_ERR;
			}
		}
		if (spp_pathmaxrxt->type != EXPR_ELLIPSIS) {
			if (get_s16(spp_pathmaxrxt, &pathmaxrxt, error)) {
				free(live_optval);
				return STATUS_ERR;
			}
			if (live_params->spp_pathmaxrxt != pathmaxrxt) {
				asprintf(error, "Bad getsockopt SCTP_PARAMS pathmaxrxt: expected: %hu actual: %hu",
					pathmaxrxt, live_params->spp_pathmaxrxt);
				free(live_optval);
				return STATUS_ERR;
			}
		}
		if (spp_pathmtu->type != EXPR_ELLIPSIS) {
			if (get_s32(spp_pathmtu, &pathmtu, error)) {
				free(live_optval);
				return STATUS_ERR;
			}
			if (live_params->spp_pathmtu != pathmtu) {
				asprintf(error, "Bad getsockopt SCTP_PARAMS pathmtu: expected: %u actual: %u",
					pathmtu, live_params->spp_pathmtu);
				free(live_optval);
				return STATUS_ERR;
			}
		}
		if (spp_flags->type != EXPR_ELLIPSIS) {
			if (get_s32(spp_flags, &flags, error)) {
				free(live_optval);
				return STATUS_ERR;
			}
			if (live_params->spp_flags != flags) {
				asprintf(error, "Bad getsockopt SCTP_PARAMS flags: expected: %u actual: %u",
					flags, live_params->spp_flags);
				free(live_optval);
				return STATUS_ERR;
			}
		}
#ifdef SPP_IPV6_FLOWLABEL
		if (spp_ipv6_flowlabel->type != EXPR_ELLIPSIS) {
			if (get_s32(spp_ipv6_flowlabel, &ipv6_flowlabel, error)) {
				free(live_optval);
				return STATUS_ERR;
			}
			if (live_params->spp_ipv6_flowlabel != ipv6_flowlabel) {
				asprintf(error, "Bad getsockopt SCTP_PARAMS ipv6_flowlabel: expected: %u actual: %u",
					ipv6_flowlabel, live_params->spp_ipv6_flowlabel);
				free(live_optval);
				return STATUS_ERR;
			}
		}
#endif
#ifdef SPP_DSCP
		if (spp_dscp->type != EXPR_ELLIPSIS) {
			if (get_s8(spp_dscp, &dscp, error)) {
				free(live_optval);
				return STATUS_ERR;
			}
			if (live_params->spp_dscp != dscp) {
				asprintf(error, "Bad getsockopt SCTP_PARAMS dscp: expected: %hhu actual: %hhu",
					dscp, live_params->spp_dscp);
				free(live_optval);
				return STATUS_ERR;
			}
		}
#endif
<<<<<<< HEAD
#if defined(SCTP_MAXSEG) || defined(SCTP_MAX_BURST) || defined(SCTP_INTERLEAVING_SUPPORTED)
	} else if (val_expression->type == EXPR_SCTP_ASSOC_VALUE) {
		struct expression *assoc_value = val_expression->value.sctp_assoc_value->assoc_value;
		struct sctp_assoc_value *sctp_assoc_value = live_optval;
		u32 value;

		if (assoc_value->type != EXPR_ELLIPSIS) {
			if (get_u32(assoc_value, &value, error)) {
				free(live_optval);
				return STATUS_ERR;
			}
			if (sctp_assoc_value->assoc_value != value) {
				asprintf(error, "Bad getsockopt sctp_assoc_value.assoc_value: expected: %u actual: %u",
					 value, sctp_assoc_value->assoc_value);
				free(live_optval);
				return STATUS_ERR;
			}
		}
#endif
#ifdef SCTP_SS_VALUE
	} else if (val_expression->type == EXPR_SCTP_STREAM_VALUE) {
		struct expression *stream_id = val_expression->value.sctp_stream_value->stream_id;
		struct expression *stream_value = val_expression->value.sctp_stream_value->stream_value;
		struct sctp_stream_value *sctp_stream_value = live_optval;
		u16 value;

		if (stream_id->type != EXPR_ELLIPSIS) {
			if (get_u16(stream_id, &value, error)) {
				free(live_optval);
				return STATUS_ERR;
			}
			if (sctp_stream_value->stream_id != value) {
				asprintf(error, "Bad getsockopt sctp_stream_value.stream_id: expected: %u actual: %u",
					 value, sctp_stream_value->stream_id);
				free(live_optval);
				return STATUS_ERR;
			}
		}
		if (stream_value->type != EXPR_ELLIPSIS) {
			if (get_u16(stream_value, &value, error)) {
				free(live_optval);
				return STATUS_ERR;
			}
			if (sctp_stream_value->stream_value != value) {
				asprintf(error, "Bad getsockopt sctp_stream_value.stream_value: expected: %u actual: %u",
					 value, sctp_stream_value->stream_value);
				free(live_optval);
				return STATUS_ERR;
			}
		}
=======
>>>>>>> beec01cd
#endif
	} else {
		if (*(int*)live_optval != script_optval) {
			asprintf(error, "Bad getsockopt optval: expected: %d actual: %d",
				(int)script_optval, *(int*)live_optval);
			free(live_optval);
			return STATUS_ERR;
		}
	}
	free(live_optval);
	return STATUS_OK;
}

static int syscall_setsockopt(struct state *state, struct syscall_spec *syscall,
			struct expression_list *args, char **error)
{
	int script_fd, live_fd, level, optname, optval_s32, optlen, result;
	void *optval = NULL;
	struct expression *val_expression;
#if defined(SCTP_MAXSEG) || defined(SCTP_MAX_BURST) || defined(SCTP_INTERLEAVING_SUPPORTED)
	struct sctp_assoc_value assoc_value;
#endif
#if defined(SCTP_SS_VALUE)
	struct sctp_stream_value stream_value;
#endif

	if (check_arg_count(args, 5, error))
		return STATUS_ERR;
	if (s32_arg(args, 0, &script_fd, error))
		return STATUS_ERR;
	if (to_live_fd(state, script_fd, &live_fd, error))
		return STATUS_ERR;
	if (s32_arg(args, 1, &level, error))
		return STATUS_ERR;
	if (s32_arg(args, 2, &optname, error))
		return STATUS_ERR;
	if (s32_arg(args, 4, &optlen, error))
		return STATUS_ERR;

	val_expression = get_arg(args, 3, error);
	if (val_expression == NULL)
		return STATUS_ERR;
	if (val_expression->type == EXPR_LINGER) {
		optval = malloc(sizeof(struct linger));
		get_s32(val_expression->value.linger->l_onoff,
			&(((struct linger*) optval)->l_onoff), error);
		get_s32(val_expression->value.linger->l_linger,
			&(((struct linger*) optval)->l_linger), error);
	} else if (val_expression->type == EXPR_STRING) {
		optval = val_expression->value.string;
	} else if (val_expression->type == EXPR_LIST) {
		if (s32_bracketed_arg(args, 3, &optval_s32, error))
			return STATUS_ERR;
		optval = &optval_s32;
#ifdef SCTP_RTOINFO
	} else if (val_expression->type == EXPR_SCTP_RTOINFO) {
		struct sctp_rtoinfo *rtoinfo;
		struct sctp_rtoinfo_expr *expr_rtoinfo  = val_expression->value.sctp_rtoinfo;
<<<<<<< HEAD
		if (expr_rtoinfo->srto_initial->type != EXPR_INTEGER ||
			expr_rtoinfo->srto_max->type != EXPR_INTEGER ||
			expr_rtoinfo->srto_min->type != EXPR_INTEGER) {
			asprintf(error, "Bad setsockopt, bad inputtype for rtoinfo");
			return STATUS_ERR;
		}
=======
		socklen_t live_optlen = sizeof(struct sctp_paddrparams);
>>>>>>> beec01cd
		rtoinfo = malloc(sizeof(struct sctp_rtoinfo));
		memset(rtoinfo, 0, sizeof(struct sctp_rtoinfo));
		rtoinfo->srto_assoc_id = 0;
		if (getsockopt(live_fd, level, optname, rtoinfo, &live_optlen) == -1) {
			asprintf(error, "Bad setsockopt, bad get actuall values");
			free(rtoinfo);
			return STATUS_ERR;
		}
		if (expr_rtoinfo->srto_initial->type != EXPR_ELLIPSIS) {
			rtoinfo->srto_initial = expr_rtoinfo->srto_initial->value.num;	
		}
		if (expr_rtoinfo->srto_max->type != EXPR_ELLIPSIS) {
			rtoinfo->srto_max = expr_rtoinfo->srto_max->value.num;		
		}
		if (expr_rtoinfo->srto_min->type != EXPR_ELLIPSIS) {
			rtoinfo->srto_min = expr_rtoinfo->srto_min->value.num;
		}
		optval = rtoinfo;
#endif
#ifdef SCTP_INITMSG
	} else if (val_expression->type == EXPR_SCTP_INITMSG) {
		optval = &val_expression->value.sctp_initmsg;
#endif
#if defined(SCTP_MAXSEG) || defined(SCTP_MAX_BURST) || defined(SCTP_INTERLEAVING_SUPPORTED)
	} else if (val_expression->type == EXPR_SCTP_ASSOC_VALUE) {
		assoc_value.assoc_id = 0;
		if (get_u32(val_expression->value.sctp_assoc_value->assoc_value,
		            &assoc_value.assoc_value, error)) {
			return STATUS_ERR;
		}
		optval = &assoc_value;
#endif
#ifdef SCTP_SS_VALUE
	} else if (val_expression->type == EXPR_SCTP_STREAM_VALUE) {
		stream_value.assoc_id = 0;
		if (get_u16(val_expression->value.sctp_stream_value->stream_id,
		            &stream_value.stream_id, error)) {
			return STATUS_ERR;
		}
		if (get_u16(val_expression->value.sctp_stream_value->stream_value,
		            &stream_value.stream_value, error)) {
			return STATUS_ERR;
		}
		optval = &stream_value;
#endif
#ifdef SCTP_DELAYED_SACK
	} else if (val_expression->type == EXPR_SCTP_SACKINFO) {
		optval = &val_expression->value.sctp_sack_info;
#endif
#ifdef SCTP_STATUS
	} else if (val_expression->type == EXPR_SCTP_STATUS) {
		struct sctp_status *status = malloc(sizeof(struct sctp_status));
		status->sstat_assoc_id = 0;
		optval = status;
#endif
#ifdef SCTP_PEER_ADDR_PARAMS
	} else if (val_expression->type == EXPR_SCTP_PEER_ADDR_PARAMS) {
		struct sctp_paddrparams_expr *expr_params = val_expression->value.sctp_paddrparams;
		struct sctp_paddrparams *params = malloc(sizeof(struct sctp_paddrparams));
		memset(params, 0, sizeof(struct sctp_paddrparams));
		socklen_t live_optlen = sizeof(struct sctp_paddrparams);
		if (expr_params->spp_address->type == EXPR_SOCKET_ADDRESS_IPV4) {
			memcpy(&params->spp_address, expr_params->spp_address->value.socket_address_ipv4, sizeof(struct sockaddr_in));
		} else if (expr_params->spp_address->type == EXPR_SOCKET_ADDRESS_IPV6) {
			memcpy(&params->spp_address, expr_params->spp_address->value.socket_address_ipv6, sizeof(struct sockaddr_in6));
		} else if (expr_params->spp_address->type == EXPR_ELLIPSIS) {
			socklen_t len_addr = sizeof(params->spp_address);
			if (getpeername(live_fd, (struct sockaddr*) &params->spp_address, &len_addr)) {
				asprintf(error, "Bad setsockopt, bad get primary peer address");
				free(params);
				return STATUS_ERR;
			}
		} else {
			asprintf(error, "Bad setsockopt, bad input for spp_address for socketoption SCTP_PADDRPARAMS");
			free(params);
			return STATUS_ERR;
		}
		params->spp_assoc_id = 0;
		if (getsockopt(live_fd, level, optname, params, &live_optlen) == -1) {
			asprintf(error, "Bad setsockopt, bad get actuall values");
			free(params);
			return STATUS_ERR;
		}
		if (expr_params->spp_hbinterval->type != EXPR_ELLIPSIS) {
			int hbinterval;
			if (get_s32(expr_params->spp_hbinterval, &hbinterval, error)) {
				free(params);
				return STATUS_ERR;
			}
			params->spp_hbinterval = hbinterval;
		}
		if (expr_params->spp_pathmaxrxt->type != EXPR_ELLIPSIS) {
			short maxrxt;
			if (get_s16(expr_params->spp_pathmaxrxt, &maxrxt, error)) {
				free(params);
				return STATUS_ERR;
			}
			params->spp_pathmaxrxt = maxrxt;
		}
		if (expr_params->spp_pathmtu->type != EXPR_ELLIPSIS) {
			int mtu;
			if (get_s32(expr_params->spp_pathmtu, &mtu, error)) {
				free(params);
				return STATUS_ERR;
			}
			params->spp_pathmtu = mtu;
		}
		if (expr_params->spp_flags->type != EXPR_ELLIPSIS) {
			int flags;
			if (get_s32(expr_params->spp_flags, &flags, error)) {
				free(params);
				return STATUS_ERR;
			}
			params->spp_flags = flags;
		}
#ifdef SPP_IPV6_FLOWLABEL
		if (expr_params->spp_ipv6_flowlabel->type != EXPR_ELLIPSIS) {
			int flowlabel; 
			if (get_s32(expr_params->spp_ipv6_flowlabel, &flowlabel, error)) {
				free(params);
				return STATUS_ERR;
			}
			params->spp_ipv6_flowlabel = flowlabel;
		}
#endif
#ifdef SPP_DSCP
		if (expr_params->spp_dscp->type != EXPR_ELLIPSIS) {
			s8 dscp;
			if (get_s8(expr_params->spp_dscp, &dscp, error)) {
				free(params);
				return STATUS_ERR;
			}
			params->spp_dscp = dscp;
		}
#endif
		optval = params;
#endif
	} else {
		asprintf(error, "unsupported setsockopt value type: %s",
			 expression_type_to_string(
				 val_expression->type));
		return STATUS_ERR;
	}
	begin_syscall(state, syscall);

	result = setsockopt(live_fd, level, optname, optval, optlen);

	return end_syscall(state, syscall, CHECK_EXACT, result, error);
	free(optval);
}

static int syscall_poll(struct state *state, struct syscall_spec *syscall,
			struct expression_list *args, char **error)
{
	struct expression *fds_expression = NULL;
	struct pollfd *fds = NULL;
	size_t fds_len;
	int nfds, timeout, result;
	int status = STATUS_ERR;

	if (check_arg_count(args, 3, error))
		goto error_out;

	fds_expression = get_arg(args, 0, error);
	if (fds_expression == NULL)
		goto error_out;
	if (pollfds_new(state, fds_expression, &fds, &fds_len, error))
		goto error_out;

	if (s32_arg(args, 1, &nfds, error))
		goto error_out;
	if (s32_arg(args, 2, &timeout, error))
		goto error_out;

	if (nfds != fds_len) {
		asprintf(error,
			 "nfds %d does not match %d-element pollfd array",
			 nfds, (int)fds_len);
		goto error_out;
	}

	begin_syscall(state, syscall);

	result = poll(fds, nfds, timeout);

	if (end_syscall(state, syscall, CHECK_EXACT, result, error))
		goto error_out;

	if (pollfds_check(fds_expression, fds, fds_len, error))
		goto error_out;

	status = STATUS_OK;

error_out:
	free(fds);
	return status;
}

/* A dispatch table with all the system calls that we support... */
struct system_call_entry {
	const char *name;
	int (*function) (struct state *state,
			 struct syscall_spec *syscall,
			 struct expression_list *args,
			 char **error);
};
struct system_call_entry system_call_table[] = {
	{"socket",     syscall_socket},
	{"bind",       syscall_bind},
	{"listen",     syscall_listen},
	{"accept",     syscall_accept},
	{"connect",    syscall_connect},
	{"read",       syscall_read},
	{"readv",      syscall_readv},
	{"recv",       syscall_recv},
	{"recvfrom",   syscall_recvfrom},
	{"recvmsg",    syscall_recvmsg},
	{"write",      syscall_write},
	{"writev",     syscall_writev},
	{"send",       syscall_send},
	{"sendto",     syscall_sendto},
	{"sendmsg",    syscall_sendmsg},
	{"fcntl",      syscall_fcntl},
	{"ioctl",      syscall_ioctl},
	{"close",      syscall_close},
	{"shutdown",   syscall_shutdown},
	{"getsockopt", syscall_getsockopt},
	{"setsockopt", syscall_setsockopt},
	{"poll",       syscall_poll},
};

/* Evaluate the system call arguments and invoke the system call. */
static void invoke_system_call(
	struct state *state, struct event *event, struct syscall_spec *syscall)
{
	DEBUGP("%d: invoke call: %s\n", event->line_number, syscall->name);

	char *error = NULL, *script_path = NULL;
	const char *name = syscall->name;
	struct expression_list *args = NULL;
	int i = 0;
	int result = 0;

	/* Wait for the right time before firing off this event. */
	wait_for_event(state);

	/* Find and invoke the handler for this system call. */
	for (i = 0; i < ARRAY_SIZE(system_call_table); ++i)
		if (strcmp(name, system_call_table[i].name) == 0)
			break;
	if (i == ARRAY_SIZE(system_call_table)) {
		asprintf(&error, "Unknown system call: '%s'", name);
		goto error_out;
	}

	/* Evaluate script symbolic expressions to get live numeric args for
	 * system calls.
	 */
	if (evaluate_expression_list(syscall->arguments, &args, &error))
		goto error_out;

	/* Run the system call. */
	result = system_call_table[i].function(state, syscall, args, &error);

	free_expression_list(args);

	if (result == STATUS_ERR)
		goto error_out;
	return;

error_out:
	script_path = strdup(state->config->script_path);
	state_free(state);
	die("%s:%d: runtime error in %s call: %s\n",
	    script_path, event->line_number,
	    syscall->name, error);
	free(script_path);
	free(error);
}

/* Wait for the system call thread to go idle. To avoid mystifying
 * hangs when scripts specify overlapping time ranges for blocking
 * system calls, we limit the duration of our waiting to 1 second.
 */
static int await_idle_thread(struct state *state)
{
	struct timespec end_time = { .tv_sec = 0, .tv_nsec = 0 };
	const int MAX_WAIT_SECS = 1;
	while (state->syscalls->state != SYSCALL_IDLE) {
		/* On the first time through the loop, calculate end time. */
		if (end_time.tv_sec == 0) {
			if (clock_gettime(CLOCK_REALTIME, &end_time) != 0)
				die_perror("clock_gettime");
			end_time.tv_sec += MAX_WAIT_SECS;
		}
		/* Wait for a signal or our timeout end_time to arrive. */
		DEBUGP("main thread: awaiting idle syscall thread\n");
		int status = pthread_cond_timedwait(&state->syscalls->idle,
						    &state->mutex, &end_time);
		if (status == ETIMEDOUT)
			return STATUS_ERR;
		else if (status != 0)
			die_perror("pthread_cond_timedwait");
	}
	return STATUS_OK;
}

static int yield(void)
{
#if defined(linux)
	return pthread_yield();
#elif defined(__FreeBSD__) || defined(__OpenBSD__)
	pthread_yield();
	return 0;
#elif defined(__NetBSD__)
	return sched_yield();
#endif  /* defined(__NetBSD__) */
}

/* Enqueue the system call for the syscall thread and wake up the thread. */
static void enqueue_system_call(
	struct state *state, struct event *event, struct syscall_spec *syscall)
{
	char *error = NULL, *script_path = NULL;
	bool done = false;

	/* Wait if there are back-to-back blocking system calls. */
	if (await_idle_thread(state)) {
		asprintf(&error, "blocking system call while another blocking "
			 "system call is already in progress");
		goto error_out;
	}

	/* Enqueue the system call info and wake up the syscall thread. */
	DEBUGP("main thread: signal enqueued\n");
	state->syscalls->state = SYSCALL_ENQUEUED;
	if (pthread_cond_signal(&state->syscalls->enqueued) != 0)
		die_perror("pthread_cond_signal");

	/* Wait for the syscall thread to dequeue and start the system call. */
	while (state->syscalls->state == SYSCALL_ENQUEUED) {
		DEBUGP("main thread: waiting for dequeued signal; "
		       "state: %d\n", state->syscalls->state);
		if (pthread_cond_wait(&state->syscalls->dequeued,
				      &state->mutex) != 0) {
			die_perror("pthread_cond_wait");
		}
	}

	/* Wait for the syscall thread to block or finish the call. */
	while (!done) {
		/* Unlock and yield so the system call thread can make
		 * the system call in a timely fashion.
		 */
		DEBUGP("main thread: unlocking and yielding\n");
		pid_t thread_id = state->syscalls->thread_id;
		run_unlock(state);
		if (yield() != 0)
			die_perror("yield");

		DEBUGP("main thread: checking syscall thread state\n");
		if (is_thread_sleeping(getpid(), thread_id))
			done = true;

		/* Grab the lock again and see if the thread is idle. */
		DEBUGP("main thread: locking and reading state\n");
		run_lock(state);
		if (state->syscalls->state == SYSCALL_IDLE)
			done = true;
	}
	DEBUGP("main thread: continuing after syscall\n");
	return;

error_out:
	script_path = strdup(state->config->script_path);
	state_free(state);
	die("%s:%d: runtime error in %s call: %s\n",
	    script_path, event->line_number,
	    syscall->name, error);
	free(script_path);
	free(error);
}

void run_system_call_event(
	struct state *state, struct event *event, struct syscall_spec *syscall)
{
	DEBUGP("%d: system call: %s\n", event->line_number, syscall->name);

	if (is_blocking_syscall(syscall))
		enqueue_system_call(state, event, syscall);
	else
		invoke_system_call(state, event, syscall);
}

/* The code executed by our system call thread, which executes
 * blocking system calls.
 */
static void *system_call_thread(void *arg)
{
	struct state *state = (struct state *)arg;
	char *error = NULL;
	struct event *event = NULL;
	struct syscall_spec *syscall = NULL;
	bool done = false;

	DEBUGP("syscall thread: starting and locking\n");
	run_lock(state);

	state->syscalls->thread_id = gettid();
	if (state->syscalls->thread_id < 0)
		die_perror("gettid");

	while (!done) {
		DEBUGP("syscall thread: in state %d\n",
		       state->syscalls->state);

		switch (state->syscalls->state) {
		case SYSCALL_IDLE:
			DEBUGP("syscall thread: waiting\n");
			if (pthread_cond_wait(&state->syscalls->enqueued,
					      &state->mutex)) {
				die_perror("pthread_cond_wait");
			}
			break;

		case SYSCALL_RUNNING:
		case SYSCALL_DONE:
			assert(0);	/* should not be reached */
			break;

		case SYSCALL_ENQUEUED:
			DEBUGP("syscall thread: invoking syscall\n");
			/* Remember the syscall event, since below we
			 * release the global lock and the main thread
			 * will move on to other, later events.
			 */
			event = state->event;
			syscall = event->event.syscall;
			assert(event->type == SYSCALL_EVENT);
			state->syscalls->event = event;
			state->syscalls->live_end_usecs = -1;

			/* Make the system call. Note that our callees
			 * here will release the global lock before
			 * making the actual system call and then
			 * re-acquire it after the system call returns
			 * and before returning to us.
			 */
			invoke_system_call(state, event, syscall);

			/* Check end time for the blocking system call. */
			assert(state->syscalls->live_end_usecs >= 0);
			if (verify_time(state,
						event->time_type,
						syscall->end_usecs, 0,
						state->syscalls->live_end_usecs,
						"system call return", &error)) {
				die("%s:%d: %s\n",
				    state->config->script_path,
				    event->line_number,
				    error);
			}

			/* Mark our thread idle and wake the main
			 * thread if it's waiting for this call to
			 * finish.
			 */
			assert(state->syscalls->state == SYSCALL_DONE);
			state->syscalls->state = SYSCALL_IDLE;
			state->syscalls->event = NULL;
			state->syscalls->live_end_usecs = -1;
			DEBUGP("syscall thread: now idle\n");
			if (pthread_cond_signal(&state->syscalls->idle) != 0)
				die_perror("pthread_cond_signal");
			break;

		case SYSCALL_EXITING:
			done = true;
			break;
		/* omitting default so compiler will catch missing cases */
		}
	}
	DEBUGP("syscall thread: unlocking and exiting\n");
	run_unlock(state);

	return NULL;
}

struct syscalls *syscalls_new(struct state *state)
{
	struct syscalls *syscalls = calloc(1, sizeof(struct syscalls));

	syscalls->state = SYSCALL_IDLE;

	if (pthread_create(&syscalls->thread, NULL, system_call_thread,
			   state) != 0) {
		die_perror("pthread_create");
	}

	if ((pthread_cond_init(&syscalls->idle, NULL) != 0) ||
	    (pthread_cond_init(&syscalls->enqueued, NULL) != 0) ||
	    (pthread_cond_init(&syscalls->dequeued, NULL) != 0)) {
		die_perror("pthread_cond_init");
	}

	return syscalls;
}

void syscalls_free(struct state *state, struct syscalls *syscalls)
{
	/* Wait a bit for the thread to go idle. */
	if (await_idle_thread(state)) {
		die("%s:%d: runtime error: exiting while "
		    "a blocking system call is in progress\n",
		    state->config->script_path,
		    syscalls->event->line_number);
	}

	/* Send a request to terminate the thread. */
	DEBUGP("main thread: signaling syscall thread to exit\n");
	syscalls->state = SYSCALL_EXITING;
	if (pthread_cond_signal(&syscalls->enqueued) != 0)
		die_perror("pthread_cond_signal");

	/* Release the lock briefly and wait for syscall thread to finish. */
	run_unlock(state);
	DEBUGP("main thread: unlocking, waiting for syscall thread exit\n");
	void *thread_result = NULL;
	if (pthread_join(syscalls->thread, &thread_result) != 0)
		die_perror("pthread_cancel");
	DEBUGP("main thread: joined syscall thread; relocking\n");
	run_lock(state);

	if ((pthread_cond_destroy(&syscalls->idle) != 0) ||
	    (pthread_cond_destroy(&syscalls->enqueued) != 0) ||
	    (pthread_cond_destroy(&syscalls->dequeued) != 0)) {
		die_perror("pthread_cond_destroy");
	}

	memset(syscalls, 0, sizeof(*syscalls));  /* to help catch bugs */
	free(syscalls);
}<|MERGE_RESOLUTION|>--- conflicted
+++ resolved
@@ -1757,11 +1757,8 @@
 		struct expression *l_linger = val_expression->value.linger->l_linger;
 		struct linger *ling = live_optval;
 		int val_onoff = 0;
-<<<<<<< HEAD
-		if (l_onoff->type == EXPR_INTEGER) {
-=======
+
 		if (l_onoff->type != EXPR_ELLIPSIS) {
->>>>>>> beec01cd
 			if (get_s32(l_onoff, &val_onoff, error)) {
 				free(live_optval);
 				return STATUS_ERR;
@@ -1893,7 +1890,7 @@
 		if (sstat_instrms->type != EXPR_ELLIPSIS) {
 			if (get_s16(sstat_instrms, &instrms, error)) {
 				free(live_optval);
-				return STATUS_ERR;	
+				return STATUS_ERR;
 			}
 			if (live_status->sstat_instrms != instrms) {
 				asprintf(error, "Bad getsockopt SCTP_STATUS instreams: expected: %hu actual: %hu",
@@ -1951,7 +1948,7 @@
 					asprintf(error, "Bad getsockopt SCTP_STATUS Primary cwnd: expected: %u actual: %u",
 						cwnd, live_paddrinfo.spinfo_cwnd);
 					free(live_optval);
-					return STATUS_ERR;				
+					return STATUS_ERR;
 				}
 			}
 			if (paddrinfo_expr->spinfo_srtt->type != EXPR_ELLIPSIS) {
@@ -1987,7 +1984,7 @@
 					asprintf(error, "Bad getsockopt SCTP_STATUS Primary mtu: expected: %u actual: %u",
 						mtu, live_paddrinfo.spinfo_mtu);
 					free(live_optval);
-					return STATUS_ERR;					
+					return STATUS_ERR;
 				}
 			}
 		}
@@ -2080,7 +2077,7 @@
 			}
 		}
 #endif
-<<<<<<< HEAD
+#endif
 #if defined(SCTP_MAXSEG) || defined(SCTP_MAX_BURST) || defined(SCTP_INTERLEAVING_SUPPORTED)
 	} else if (val_expression->type == EXPR_SCTP_ASSOC_VALUE) {
 		struct expression *assoc_value = val_expression->value.sctp_assoc_value->assoc_value;
@@ -2131,8 +2128,6 @@
 				return STATUS_ERR;
 			}
 		}
-=======
->>>>>>> beec01cd
 #endif
 	} else {
 		if (*(int*)live_optval != script_optval) {
@@ -2191,29 +2186,20 @@
 	} else if (val_expression->type == EXPR_SCTP_RTOINFO) {
 		struct sctp_rtoinfo *rtoinfo;
 		struct sctp_rtoinfo_expr *expr_rtoinfo  = val_expression->value.sctp_rtoinfo;
-<<<<<<< HEAD
 		if (expr_rtoinfo->srto_initial->type != EXPR_INTEGER ||
 			expr_rtoinfo->srto_max->type != EXPR_INTEGER ||
 			expr_rtoinfo->srto_min->type != EXPR_INTEGER) {
 			asprintf(error, "Bad setsockopt, bad inputtype for rtoinfo");
 			return STATUS_ERR;
 		}
-=======
-		socklen_t live_optlen = sizeof(struct sctp_paddrparams);
->>>>>>> beec01cd
 		rtoinfo = malloc(sizeof(struct sctp_rtoinfo));
 		memset(rtoinfo, 0, sizeof(struct sctp_rtoinfo));
 		rtoinfo->srto_assoc_id = 0;
-		if (getsockopt(live_fd, level, optname, rtoinfo, &live_optlen) == -1) {
-			asprintf(error, "Bad setsockopt, bad get actuall values");
-			free(rtoinfo);
-			return STATUS_ERR;
-		}
 		if (expr_rtoinfo->srto_initial->type != EXPR_ELLIPSIS) {
-			rtoinfo->srto_initial = expr_rtoinfo->srto_initial->value.num;	
+			rtoinfo->srto_initial = expr_rtoinfo->srto_initial->value.num;
 		}
 		if (expr_rtoinfo->srto_max->type != EXPR_ELLIPSIS) {
-			rtoinfo->srto_max = expr_rtoinfo->srto_max->value.num;		
+			rtoinfo->srto_max = expr_rtoinfo->srto_max->value.num;
 		}
 		if (expr_rtoinfo->srto_min->type != EXPR_ELLIPSIS) {
 			rtoinfo->srto_min = expr_rtoinfo->srto_min->value.num;
@@ -2318,7 +2304,7 @@
 		}
 #ifdef SPP_IPV6_FLOWLABEL
 		if (expr_params->spp_ipv6_flowlabel->type != EXPR_ELLIPSIS) {
-			int flowlabel; 
+			int flowlabel;
 			if (get_s32(expr_params->spp_ipv6_flowlabel, &flowlabel, error)) {
 				free(params);
 				return STATUS_ERR;

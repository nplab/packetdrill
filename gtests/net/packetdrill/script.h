/*
 * Copyright 2013 Google Inc.
 *
 * This program is free software; you can redistribute it and/or
 * modify it under the terms of the GNU General Public License
 * as published by the Free Software Foundation; either version 2
 * of the License, or (at your option) any later version.
 *
 * This program is distributed in the hope that it will be useful,
 * but WITHOUT ANY WARRANTY; without even the implied warranty of
 * MERCHANTABILITY or FITNESS FOR A PARTICULAR PURPOSE.  See the
 * GNU General Public License for more details.
 *
 * You should have received a copy of the GNU General Public License
 * along with this program; if not, write to the Free Software
 * Foundation, Inc., 51 Franklin Street, Fifth Floor, Boston, MA
 * 02110-1301, USA.
 */
/*
 * Author: ncardwell@google.com (Neal Cardwell)
 *
 * Type definitions for data structures to represent a parsed test script.
 */

#ifndef __SCRIPT_H__
#define __SCRIPT_H__

#include "types.h"

#include <sys/time.h>
#include "packet.h"

/* The types of expressions in a script */
enum expression_t {
	EXPR_NONE,
	EXPR_ELLIPSIS,		  /* ... but no value */
	EXPR_INTEGER,		  /* integer in 'num' */
	EXPR_LINGER,		  /* struct linger for SO_LINGER */
	EXPR_WORD,		  /* unquoted word in 'string' */
	EXPR_STRING,		  /* double-quoted string in 'string' */
	EXPR_SOCKET_ADDRESS_IPV4, /* sockaddr_in in 'socket_address_ipv4' */
	EXPR_SOCKET_ADDRESS_IPV6, /* sockaddr_in6 in 'socket_address_ipv6' */
	EXPR_BINARY,		  /* binary expression, 2 sub-expressions */
	EXPR_LIST,		  /* list of expressions */
	EXPR_IOVEC,		  /* expression tree for an iovec struct */
	EXPR_MSGHDR,		  /* expression tree for a msghdr struct */
	EXPR_POLLFD,		  /* expression tree for a pollfd struct */
#ifdef SCTP_RTOINFO
	EXPR_SCTP_RTOINFO,	  /* struct sctp_rtoinfo for SCTP_RTOINFO */
#endif
#ifdef SCTP_INITMSG
	EXPR_SCTP_INITMSG,	  /* struct sctp_initmsg for SCTP_INITMSG */
#endif
#if defined(SCTP_MAXSEG) || defined(SCTP_MAX_BURST) || defined(SCTP_INTERLEAVING_SUPPORTED)
	EXPR_SCTP_ASSOC_VALUE,	  /* struct sctp_assoc_value */
#endif
#ifdef SCTP_DELAYED_SACK
	EXPR_SCTP_SACKINFO,	  /* struct sctp_sack_info_expr for
				   * SCTP_DELAYED_SACK */
#endif
#ifdef SCTP_STATUS
	EXPR_SCTP_STATUS,	  /* struct sctp_status for SCTP_STATUS */
	EXPR_SCTP_PADDRINFO,
#endif
#ifdef SCTP_SS_VALUE
	EXPR_SCTP_STREAM_VALUE,	  /* struct sctp_stream_value for SCTP_SS_VALUE */
#endif
#ifdef SCTP_PEER_ADDR_PARAMS
	EXPR_SCTP_PEER_ADDR_PARAMS,	 /* struct for sctp_paddrparams for SCTP_PEER_ADDR_PARAMS */
#endif
#ifdef SCTP_ASSOCINFO
	EXPR_SCTP_ASSOCPARAMS,    /* struct sctp_assocparams for SCTP_ASSOCINFO */
#endif
#ifdef SCTP_EVENT
	EXPR_SCTP_EVENT,	  /* struct sctp_event for SCTP_EVENT */
#endif
#ifdef SCTP_DEFAULT_SNDINFO
	EXPR_SCTP_SNDINFO,	  /* struct sctp_sndinfo for SCTP_DEFAULT_SNDINFO */
#endif
#ifdef SCTP_ADAPTATION_LAYER
	EXPR_SCTP_SETADAPTATION, /* struct sctp_setadaptation for SCTP_ADATTATION_LAYER */
#endif
	NUM_EXPR_TYPES,
};
/* Convert an expression type to a human-readable string */
const char *expression_type_to_string(enum expression_t type);

/* An expression in a script */
struct expression {
	enum expression_t type;
	union {
		s64 num;
		char *string;
		struct linger_expr *linger;
		struct sockaddr_in *socket_address_ipv4;
		struct sockaddr_in6 *socket_address_ipv6;
		struct binary_expression *binary;
		struct expression_list *list;
		struct iovec_expr *iovec;
		struct msghdr_expr *msghdr;
		struct pollfd_expr *pollfd;
#ifdef SCTP_RTOINFO
		struct sctp_rtoinfo_expr *sctp_rtoinfo;
#endif
#ifdef SCTP_INITMSG
		struct sctp_initmsg_expr *sctp_initmsg;
#endif
#if defined(SCTP_MAXSEG) || defined(SCTP_MAX_BURST) || defined(SCTP_INTERLEAVING_SUPPORTED)
		struct sctp_assoc_value_expr *sctp_assoc_value;
#endif
#ifdef SCTP_DELAYED_SACK
		struct sctp_sack_info_expr *sctp_sack_info;
#endif
#ifdef SCTP_STATUS
		struct sctp_status_expr *sctp_status;
		struct sctp_paddrinfo_expr *sctp_paddrinfo;
#endif
#ifdef SCTP_PEER_ADDR_PARAMS
		struct sctp_paddrparams_expr *sctp_paddrparams;
#endif
#ifdef SCTP_SS_VALUE
		struct sctp_stream_value_expr *sctp_stream_value;
#endif
#ifdef SCTP_ASSOCINFO
		struct sctp_assocparams_expr *sctp_assocparams;
#endif
#ifdef SCTP_EVENT
		struct sctp_event_expr *sctp_event;
#endif
<<<<<<< HEAD
#ifdef SCTP_DEFAULT_SNDINFO
		struct sctp_sndinfo_expr *sctp_sndinfo;
#endif
=======
#ifdef SCTP_ADAPTATION_LAYER
		struct sctp_setadaptation_expr *sctp_setadaptation;
#endif

>>>>>>> 92cad578
	} value;
	const char *format;	/* the printf format for printing the value */
};

/* Two expressions combined via a binary operator */
struct binary_expression {
	char *op;			/* binary operator */
	struct expression *lhs;	/* left hand side expression */
	struct expression *rhs;	/* right hand side expression */
};

/* A list of expressions, e.g. a list of actual parameters in function call,
 * or list of elements in an array.
 */
struct expression_list {
	struct expression *expression;
	struct expression_list *next;
};

/* Parse tree for a iovec struct in a writev/readv/sendmsg/recvmsg syscall. */
struct iovec_expr {
	struct expression *iov_base;
	struct expression *iov_len;
};

/* Parse tree for a msghdr struct in a sendmsg/recvmsg syscall. */
struct msghdr_expr {
	struct expression *msg_name;
	struct expression *msg_namelen;
	struct expression *msg_iov;
	struct expression *msg_iovlen;
	struct expression *msg_flags;
};

/* Parse tree for a pollfd struct in a poll syscall. */
struct pollfd_expr {
	struct expression *fd;		/* file descriptor */
	struct expression *events;	/* requested events */
	struct expression *revents;	/* returned events */
};

/* Handle values for socketoption SO_Linger with inputtypes and values*/
struct linger_expr {
	struct expression *l_onoff;
	struct expression *l_linger;
};
/* Parse tree for a sctp_rtoinfo struct in a [gs]etsockopt syscall. */
#ifdef SCTP_RTOINFO
struct sctp_rtoinfo_expr {
	struct expression *srto_initial;
	struct expression *srto_max;
	struct expression *srto_min;
};
#endif

#ifdef SCTP_INITMSG
/* Parse tree for a sctp_initmsg struct in a [gs]etsockopt syscall. */
struct sctp_initmsg_expr {
	struct expression *sinit_num_ostreams;
	struct expression *sinit_max_instreams;
	struct expression *sinit_max_attempts;
	struct expression *sinit_max_init_timeo;
};
#endif

#if defined(SCTP_MAXSEG) || defined(SCTP_MAX_BURST) || defined(SCTP_INTERLEAVING_SUPPORTED)
/* Parse tree for a sctp_assoc_value struct in a [gs]etsockopt syscall. */
struct sctp_assoc_value_expr {
	struct expression *assoc_value;
};
#endif

#ifdef SCTP_SS_VALUE
/* Parse tree for a sctp_stream_value struct in a [gs]etsockopt syscall. */
struct sctp_stream_value_expr {
	struct expression *stream_id;
	struct expression *stream_value;
};
#endif

#ifdef SCTP_DELAYED_SACK
/* Parse tree for a sctp_sack_info struct in a [gs]etsockopt syscall. */
struct sctp_sack_info_expr {
	struct expression *sack_delay;
	struct expression *sack_freq;
};
#endif
/* Parse tree for a sctp_status struct in a [gs]etsockopt syscall. */
#ifdef SCTP_STATUS
struct sctp_status_expr {
	struct expression *sstat_state;
	struct expression *sstat_rwnd;
	struct expression *sstat_unackdata;
	struct expression *sstat_penddata;
	struct expression *sstat_instrms;
	struct expression *sstat_outstrms;
	struct expression *sstat_fragmentation_point;
	struct expression *sstat_primary;
};

/* Parse tree for a sctp_paddrinfo struct in a [gs]etsockopt syscall. */
struct sctp_paddrinfo_expr {
	struct expression *spinfo_address;
	struct expression *spinfo_state;
	struct expression *spinfo_cwnd;
	struct expression *spinfo_srtt;
	struct expression *spinfo_rto;
	struct expression *spinfo_mtu;
};
#endif

/* Parse tree for a sctp_paddrparams struct in a [gs]etsockopt syscall. */
struct sctp_paddrparams_expr {
	struct expression *spp_address;
	struct expression *spp_hbinterval;
	struct expression *spp_pathmaxrxt;
	struct expression *spp_pathmtu;
	struct expression *spp_flags;
	struct expression *spp_ipv6_flowlabel;
	struct expression *spp_dscp;
};

#ifdef SCTP_ASSOCINFO
/* Parse tree for sctp_assocparams struct in [gs]etsockopt syscall. */
struct sctp_assocparams_expr {
	struct expression *sasoc_asocmaxrxt;
	struct expression *sasoc_number_peer_destinations;
	struct expression *sasoc_peer_rwnd;
	struct expression *sasoc_local_rwnd;
	struct expression *sasoc_cookie_life;
};
#endif

#ifdef SCTP_EVENT
/* Parse tree for sctp_event struct in [gs]etsockopt syscall. */
struct sctp_event_expr {
	struct expression *se_type;
	struct expression *se_on;
};
#endif

<<<<<<< HEAD
#ifdef SCTP_DEFAULT_SNDINFO
/* Parse tree for sctp_sndinfo struct in [gs]etsockopt syscall. */
struct sctp_sndinfo_expr {
	struct expression *snd_sid;
	struct expression *snd_flags;
	struct expression *snd_ppid;
	struct expression *snd_context;
=======
#ifdef SCTP_ADAPTATION_LAYER
/* Parse tree for sctp_setadaptation struct in [gs]etsockopt syscall. */
struct sctp_setadaptation_expr {
	struct expression *ssb_adaptation_ind;
>>>>>>> 92cad578
};
#endif

/* The errno-related info from strace to summarize a system call error */
struct errno_spec {
	const char *errno_macro;	/* errno symbol (C macro name) */
	const char *strerror;		/* strerror translation of errno */
};

/* A system call and its expected result. System calls that should
 * return immediately have an end_usecs value of SYSCALL_NON_BLOCKING.
 * System calls that block for some non-zero time have a non-negative
 * end_usecs indicating the time at which the system call should
 * return.
 */
struct syscall_spec {
	const char *name;			/* name of system call */
	struct expression_list *arguments;	/* arguments to system call */
	struct expression *result;		/* expected result from call */
	struct errno_spec *error;		/* errno symbol or NULL */
	char *note;				/* extra note from strace */
	s64 end_usecs;				/* finish time, if it blocks */
};
#define SYSCALL_NON_BLOCKING  -1		/* end_usecs if non-blocking */

static inline bool is_blocking_syscall(struct syscall_spec *syscall)
{
	return syscall->end_usecs != SYSCALL_NON_BLOCKING;
}

/* A shell command line to execute using system(3) */
struct command_spec {
	const char *command_line;	/* executed with /bin/sh */
};

/* An ASCII text snippet of code to insert in the post-processing
 * output. This can be, for example, a snippet of Python to execute.
 */
struct code_spec {
	const char *text;	/* snippet of post-processing code */
};

/* Types of events in a script */
enum event_t {
	INVALID_EVENT = 0,
	PACKET_EVENT,
	SYSCALL_EVENT,
	COMMAND_EVENT,
	CODE_EVENT,
	NUM_EVENT_TYPES,
};

/* Types of event times */
enum event_time_t {
	ABSOLUTE_TIME = 0,
	RELATIVE_TIME,
	ANY_TIME,
	ABSOLUTE_RANGE_TIME,
	RELATIVE_RANGE_TIME,
	NUM_TIME_TYPES,
};

/* An event in a script */
struct event {
	int line_number;	/* location in test script file */
	s64 time_usecs;		/* event time in microseconds */
	s64 time_usecs_end;	/* event time range end (or NO_TIME_RANGE) */
	s64 offset_usecs;	/* relative event time offset from script start
				 * (or NO_TIME_RANGE) */
	enum event_time_t time_type; /* type of time */
	enum event_t type;	/* type of the event */
	union {
		struct packet	*packet;
		struct syscall_spec	*syscall;
		struct command_spec	*command;
		struct code_spec	*code;
	} event;		/* pointer to the event */
	struct event *next;	/* next in linked list of events */
};
#define NO_TIME_RANGE	-1		/* time_usecs_end if no range */

static inline bool is_event_time_absolute(struct event *event)
{
	return ((event->time_type == ABSOLUTE_TIME) ||
		(event->time_type == ABSOLUTE_RANGE_TIME));
}

/* A --name=value option in a script */
struct option_list {
	char *name;
	char *value;
	struct option_list *next;
};

/* A parsed script. The script owns all of the data to which
 * it points. TODO: add a script_free() to free everything when we are
 * done executing the script, instead of leaking all that memory.
 */
struct script {
	struct option_list *option_list;    /* linked list of options */
	struct command_spec *init_command;  /* untimed initialization command */
	struct event	*event_list;	    /* linked list of all events */
	char		*buffer;	    /* raw input text of the script */
	int		length;		    /* number of bytes in the script */
};

/* A table entry mapping a bit mask to its human-readable name.
 * A table of such mappings must be terminated with a struct with a
 * NULL name.
 */
struct flag_name {
	u64		flag;	/* a flag with one bit set */
	const char	*name;	/* human-readable ASCII name for this bit */
};

/* Initialize a script object */
extern void init_script(struct script *script);

/* Look up the value of the given symbol, and fill it in. On success,
 * return STATUS_OK; if the symbol cannot be found, return
 * STATUS_ERR and fill in an error message in *error.
 */
extern int symbol_to_int(const char *input_symbol, s64 *output_integer,
			 char **error);

/* Convert the given bit flags to a human-readable ASCII bit-wise OR
 * ('|') expression and return the resulting malloc-allocated
 * string. Caller must free() the memory.
 */
extern struct flag_name poll_flags[];
char *flags_to_string(struct flag_name *flags_array, u64 flags);

/* Do a deep deallocation of a heap-allocated expression list,
 * including any other space that it points too.
 */
extern void free_expression(struct expression *expression);

/* Do a deep deallocation of a heap-allocated expression list,
 * including any other space that it points too.
 */
extern void free_expression_list(struct expression_list *list);

/* Return a copy of the given expression list with each expression
 * evaluated (e.g. symbols resolved to ints). On success, returns
 * STATUS_OK. On error return STATUS_ERR and fill in *error.
 */
extern int evaluate_expression_list(struct expression_list *in_list,
				    struct expression_list **out_list,
				    char **error);

#endif /* __SCRIPT_H__ */<|MERGE_RESOLUTION|>--- conflicted
+++ resolved
@@ -127,16 +127,12 @@
 #ifdef SCTP_EVENT
 		struct sctp_event_expr *sctp_event;
 #endif
-<<<<<<< HEAD
 #ifdef SCTP_DEFAULT_SNDINFO
 		struct sctp_sndinfo_expr *sctp_sndinfo;
 #endif
-=======
 #ifdef SCTP_ADAPTATION_LAYER
 		struct sctp_setadaptation_expr *sctp_setadaptation;
 #endif
-
->>>>>>> 92cad578
 	} value;
 	const char *format;	/* the printf format for printing the value */
 };
@@ -278,7 +274,6 @@
 };
 #endif
 
-<<<<<<< HEAD
 #ifdef SCTP_DEFAULT_SNDINFO
 /* Parse tree for sctp_sndinfo struct in [gs]etsockopt syscall. */
 struct sctp_sndinfo_expr {
@@ -286,12 +281,13 @@
 	struct expression *snd_flags;
 	struct expression *snd_ppid;
 	struct expression *snd_context;
-=======
+};
+#endif
+
 #ifdef SCTP_ADAPTATION_LAYER
 /* Parse tree for sctp_setadaptation struct in [gs]etsockopt syscall. */
 struct sctp_setadaptation_expr {
 	struct expression *ssb_adaptation_ind;
->>>>>>> 92cad578
 };
 #endif
 

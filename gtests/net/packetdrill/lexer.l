%{
/*
 * Copyright 2013 Google Inc.
 *
 * This program is free software; you can redistribute it and/or
 * modify it under the terms of the GNU General Public License
 * as published by the Free Software Foundation; either version 2
 * of the License, or (at your option) any later version.
 *
 * This program is distributed in the hope that it will be useful,
 * but WITHOUT ANY WARRANTY; without even the implied warranty of
 * MERCHANTABILITY or FITNESS FOR A PARTICULAR PURPOSE.  See the
 * GNU General Public License for more details.
 *
 * You should have received a copy of the GNU General Public License
 * along with this program; if not, write to the Free Software
 * Foundation, Inc., 51 Franklin Street, Fifth Floor, Boston, MA
 * 02110-1301, USA.
 */
/*
 * Author: ncardwell@google.com (Neal Cardwell)
 *
 * This is the specification for the lexical scanner for the packetdrill
 * script language. It is processed by the flex lexical scanner
 * generator.
 *
 * For full documentation see: http://flex.sourceforge.net/manual/
 *
 * Here is a quick and dirty tutorial on flex:
 *
 * A flex lexical scanner specification is basically a list of rules,
 * where each rule is a regular expressions for a lexical token to
 * match, followed by a C fragment to execute when the scanner sees
 * that pattern.
 *
 * The lexer feeds a stream of terminal symbols up to this parser,
 * passing up a FOO token for each "return FOO" in the lexer spec. The
 * lexer specifies what value to pass up to the parser by setting a
 * yylval.fooval field, where fooval is a field in the %union in the
 * .y file.
 *
 * TODO: detect overflow in numeric literals.
 */

#include "types.h"

#include <netinet/in.h>
#include <stdlib.h>
#include <stdio.h>
#include "script.h"
#include "tcp_options.h"

/* This include of the bison-generated .h file must go last so that we
 * can first include all of the declarations on which it depends.
 */
#include "parser.h"

/* Suppress flex's generation of an uncalled static input() function, which
 * leads to a compiler warning:
 *    warning: ‘input’ defined but not used
 */
#define YY_NO_INPUT

/* Copy the string name "foo" after the "--" of a "--foo" option. */
static char *option(const char *s)
{
	const int dash_dash_len = 2;
	return strndup(s + dash_dash_len, strlen(s) - dash_dash_len);
}

/* Copy the string inside a quoted string. */
static char *quoted(const char *s)
{
	const int delim_len = 1;
	return strndup(s + delim_len, strlen(s) - 2*delim_len);
}

/* Copy the code inside a code snippet that is enclosed in %{ }% after
 * first stripping the space and tab characters from either end of the
 * snippet. We strip leading and trailing whitespace for Python users
 * to remain sane, since Python is sensitive to whitespace. To summarize,
 * given an input %{<space><code><space>}% we return: <code>
 */
static char *code(const char *s)
{
	const int delim_len = sizeof("%{")-1;

	const char *start = s + delim_len;
	while ((*start == ' ') || (*start == '\t'))
		++start;

	const char *end = s + (strlen(s) - 1) - delim_len;
	while ((*end == ' ') || (*end == '\t'))
		--end;

	const int code_len = end - start + 1;
	return strndup(start, code_len);
}

/* Convert a hex string prefixed by "0x" to an integer value. */
static s64 hextol(const char *s)
{
	return strtol(yytext + 2, NULL, 16);
}

%}

%{
#define YY_USER_ACTION yylloc.first_line = yylloc.last_line = yylineno;
%}
%option yylineno
%option nounput

/* A regexp for C++ comments: */
cpp_comment	\/\/[^\n]*\n

/* Here is a summary of the regexp for C comments:
 *   open-comment
 *   any number of:
 *     (non-stars) or (star then non-slash)
 *   close comment
 */
c_comment	\/\*(([^*])|(\*[^\/]))*\*\/

/* The regexp for code snippets is analogous to that for C comments.
 * Here is a summary of the regexp for code snippets:
 *   %{
 *   any number of:
 *     (non-}) or (} then non-%)
 *   }%
 */
code		\%\{(([^}])|(\}[^\%]))*\}\%

/* IPv4: a regular experssion for an IPv4 address */
ipv4_addr		[0-9]+[.][0-9]+[.][0-9]+[.][0-9]+

/* IPv6: a regular experssion for an IPv6 address. The complexity is
 * unfortunate, but we can't use a super-simple approach because TCP
 * sequence number ranges like 1:1001 can look like IPv6 addresses if
 * we use a naive approach.
 */
seg	[0-9a-fA-F]{1,4}
v0	[:][:]
v1	({seg}[:]){7,7}{seg}
v2	({seg}[:]){1,7}[:]
v3	({seg}[:]){1,6}[:]{seg}
v4	({seg}[:]){1,5}([:]{seg}){1,2}
v5	({seg}[:]){1,4}([:]{seg}){1,3}
v6	({seg}[:]){1,3}([:]{seg}){1,4}
v7	({seg}[:]){1,2}([:]{seg}){1,5}
v8	{seg}[:](([:]{seg}){1,6})
v9	[:]([:]{seg}){1,7}
/* IPv4-mapped IPv6 address: */
v10	[:][:]ffff[:]{ipv4_addr}
/* IPv4-translated IPv6 address: */
v11	[:][:]ffff[:](0){1,4}[:]{ipv4_addr}
/* IPv4-embedded IPv6 addresses: */
v12	({seg}[:]){1,4}[:]{ipv4_addr}
ipv6_addr ({v0}|{v1}|{v2}|{v3}|{v4}|{v5}|{v6}|{v7}|{v8}|{v9}|{v10}|{v11}|{v12})

%%
sa_family			return SA_FAMILY;
sin_port			return SIN_PORT;
sin_addr			return SIN_ADDR;
msg_name			return MSG_NAME;
msg_iov				return MSG_IOV;
msg_flags			return MSG_FLAGS;
fd				return FD;
events				return EVENTS;
revents				return REVENTS;
onoff				return ONOFF;
linger				return LINGER;
htons				return _HTONS_;
ipv4				return IPV4;
ipv6				return IPV6;
icmp				return ICMP;
sctp				return SCTP;
udp				return UDP;
udplite				return UDPLITE;
gre				return GRE;
mpls				return MPLS;
label				return LABEL;
tc				return TC;
ttl				return TTL;
inet_addr			return INET_ADDR;
ack				return ACK;
eol				return EOL;
ecr				return ECR;
mss				return MSS;
mtu				return MTU;
nop				return NOP;
sack				return SACK;
sackOK				return SACKOK;
TS				return TIMESTAMP;
FO				return FAST_OPEN;
val				return VAL;
win				return WIN;
wscale				return WSCALE;
ect01				return ECT01;
ect0				return ECT0;
ect1				return ECT1;
noecn				return NO_ECN;
ce				return CE;
[.][.][.]			return ELLIPSIS;
assoc_value			return ASSOC_VALUE;
stream_id			return STREAM_ID;
stream_value			return STREAM_VALUE;
sack_delay			return SACK_DELAY;
sack_freq			return SACK_FREQ;
srto_initial			return SRTO_INITIAL;
srto_max			return SRTO_MAX;
srto_min			return SRTO_MIN;
sasoc_asocmaxrxt		return SASOC_ASOCMAXRXT;
sasoc_number_peer_destinations	return SASOC_NUMBER_PEER_DESTINATIONS;
sasoc_peer_rwnd			return SASOC_PEER_RWND;
sasoc_local_rwnd		return SASOC_LOCAL_RWND;
sasoc_cookie_life		return SASOC_COOKIE_LIFE;
sinit_num_ostreams		return SINIT_NUM_OSTREAMS;
sinit_max_instreams		return SINIT_MAX_INSTREAMS;
sinit_max_attempts		return SINIT_MAX_ATTEMPTS;
sinit_max_init_timeo		return SINIT_MAX_INIT_TIMEO;
sstat_state			return SSTAT_STATE;
sstat_rwnd			return SSTAT_RWND;
sstat_unackdata			return SSTAT_UNACKDATA;
sstat_penddata			return SSTAT_PENDDATA;
sstat_instrms			return SSTAT_INSTRMS;
sstat_outstrms			return SSTAT_OUTSTRMS;
sstat_fragmentation_point	return SSTAT_FRAGMENTATION_POINT;
sstat_primary			return SSTAT_PRIMARY;
spinfo_address			return SPINFO_ADDRESS;
spinfo_state			return SPINFO_STATE;
spinfo_cwnd			return SPINFO_CWND;
spinfo_srtt			return SPINFO_SRTT;
spinfo_rto			return SPINFO_RTO;
spinfo_mtu			return SPINFO_MTU;
spp_address			return SPP_ADDRESS;
spp_hbinterval			return SPP_HBINTERVAL;
spp_pathmaxrxt			return SPP_PATHMAXRXT;
spp_pathmtu			return SPP_PATHMTU;
spp_flags			return SPP_FLAGS;
spp_ipv6_flowlabel		return SPP_IPV6_FLOWLABEL_; /* avoid name clash */
spp_dscp			return SPP_DSCP_; /* avoid name clash */
se_type				return SE_TYPE;
se_on				return SE_ON;
<<<<<<< HEAD
snd_sid				return SND_SID;
snd_flags			return SND_FLAGS;
snd_ppid			return SND_PPID;
snd_context			return SND_CONTEXT;
=======
ssb_adaptation_ind		return SSB_ADAPTATION_IND;
>>>>>>> 92cad578
CHUNK				return CHUNK;
DATA				return DATA;
INIT				return INIT;
INIT_ACK			return INIT_ACK;
SACK				return SACK;
HEARTBEAT			return HEARTBEAT;
HEARTBEAT_ACK			return HEARTBEAT_ACK;
ABORT				return ABORT;
SHUTDOWN			return SHUTDOWN;
SHUTDOWN_ACK			return SHUTDOWN_ACK;
ERROR				return ERROR;
COOKIE_ECHO			return COOKIE_ECHO;
COOKIE_ACK			return COOKIE_ACK;
ECNE				return ECNE;
CWR				return CWR;
SHUTDOWN_COMPLETE		return SHUTDOWN_COMPLETE;
I-DATA				return I_DATA;
PAD				return PAD;
type				return TYPE;
flgs				return FLAGS;
len				return LEN;
tag				return TAG;
a_rwnd				return A_RWND;
is				return IS;
os				return OS;
tsn				return TSN;
sid				return SID;
ssn				return SSN;
mid				return MID;
ppid				return PPID;
fsn				return FSN;
cum_tsn				return CUM_TSN;
gaps				return GAPS;
dups				return DUPS;
PARAMETER			return PARAMETER;
HEARTBEAT_INFORMATION		return HEARTBEAT_INFORMATION;
IPV4_ADDRESS			return IPV4_ADDRESS;
IPV6_ADDRESS			return IPV6_ADDRESS;
STATE_COOKIE			return STATE_COOKIE;
UNRECOGNIZED_PARAMETER		return UNRECOGNIZED_PARAMETER;
COOKIE_PRESERVATIVE		return COOKIE_PRESERVATIVE;
HOSTNAME_ADDRESS		return HOSTNAME_ADDRESS;
SUPPORTED_ADDRESS_TYPES		return SUPPORTED_ADDRESS_TYPES;
ECN_CAPABLE			return ECN_CAPABLE;
SUPPORTED_EXTENSIONS		return SUPPORTED_EXTENSIONS;
addr				return ADDR;
incr				return INCR;
types				return TYPES;
params				return PARAMS;
IPv4				return IPV4_TYPE;
IPv6				return IPV6_TYPE;
HOSTNAME			return HOSTNAME_TYPE;
CAUSE				return CAUSE;
INVALID_STREAM_IDENTIFIER	return INVALID_STREAM_IDENTIFIER;
MISSING_MANDATORY_PARAMETER	return MISSING_MANDATORY_PARAMETER;
STALE_COOKIE_ERROR		return STALE_COOKIE_ERROR;
OUT_OF_RESOURCE			return OUT_OF_RESOURCE;
UNRESOLVABLE_ADDRESS		return UNRESOLVABLE_ADDRESS;
UNRECOGNIZED_CHUNK_TYPE		return UNRECOGNIZED_CHUNK_TYPE;
INVALID_MANDATORY_PARAMETER	return INVALID_MANDATORY_PARAMETER;
UNRECOGNIZED_PARAMETERS		return UNRECOGNIZED_PARAMETERS;
NO_USER_DATA			return NO_USER_DATA;
COOKIE_RECEIVED_WHILE_SHUTDOWN  return COOKIE_RECEIVED_WHILE_SHUTDOWN;
RESTART_WITH_NEW_ADDRESSES	return RESTART_WITH_NEW_ADDRESSES;
USER_INITIATED_ABORT		return USER_INITIATED_ABORT;
PROTOCOL_VIOLATION		return PROTOCOL_VIOLATION;
code				return CAUSE_CODE;
info				return CAUSE_INFO;
staleness			return STALENESS;
param				return PARAM;
chk				return CHK;
--[a-zA-Z0-9_]+			yylval.string	= option(yytext); return OPTION;
[-]?[0-9]*[.][0-9]+		yylval.floating	= atof(yytext);   return FLOAT;
[-]?[0-9]+			yylval.integer	= atoll(yytext);  return INTEGER;
0x[0-9a-fA-F]+			yylval.integer	= hextol(yytext); return HEX_INTEGER;
[a-zA-Z0-9_]+			yylval.string	= strdup(yytext); return WORD;
\"(\\.|[^"])*\"			yylval.string	= quoted(yytext); return STRING;
\`(\\.|[^`])*\`			yylval.string	= quoted(yytext); return BACK_QUOTED;
[^ \t\n]			return (int) yytext[0];
[ \t\n]+			/* ignore whitespace */;
{cpp_comment}			/* ignore C++-style comment */;
{c_comment}			/* ignore C-style comment */;
{code}				yylval.string = code(yytext);   return CODE;
{ipv4_addr}			yylval.string = strdup(yytext); return IPV4_ADDR;
{ipv6_addr}			yylval.string = strdup(yytext); return IPV6_ADDR;
%%<|MERGE_RESOLUTION|>--- conflicted
+++ resolved
@@ -242,14 +242,11 @@
 spp_dscp			return SPP_DSCP_; /* avoid name clash */
 se_type				return SE_TYPE;
 se_on				return SE_ON;
-<<<<<<< HEAD
 snd_sid				return SND_SID;
 snd_flags			return SND_FLAGS;
 snd_ppid			return SND_PPID;
 snd_context			return SND_CONTEXT;
-=======
 ssb_adaptation_ind		return SSB_ADAPTATION_IND;
->>>>>>> 92cad578
 CHUNK				return CHUNK;
 DATA				return DATA;
 INIT				return INIT;
